--- conflicted
+++ resolved
@@ -574,7 +574,6 @@
                                      efficiency: float):
         """We apply the Szabo formula to calculate the transport cost for the diesel
 
-<<<<<<< HEAD
         Formulae is::
 
             p = (p_d + 2*p_d*consumption*time/volume)*(1/mu)*(1/LHVd)
@@ -650,32 +649,6 @@
 
         self.df = pd.merge(self.df, diesel_cost, left_on=['X_deg', 'Y_deg'], right_index=True)
 
-=======
-        def diesel_fuel_cost_calculator(diesel_price, diesel_truck_consumption, diesel_truck_volume,
-                                        traveltime, efficiency):
-            # We apply the Szabo formula to calculate the transport cost for the diesel
-            # p = (p_d + 2*p_d*consumption*time/volume)*(1/mu)*(1/LHVd)
-
-            return (diesel_price + 2 * diesel_price * diesel_truck_consumption *
-                    traveltime) / diesel_truck_volume / LHV_DIESEL / efficiency
-
-        self.df[SET_SA_DIESEL_FUEL + "{}".format(year)] = self.df.apply(
-            lambda row: diesel_fuel_cost_calculator(diesel_price=sa_diesel_cost['diesel_price'],
-                                                    diesel_truck_volume=sa_diesel_cost['diesel_truck_volume'],
-                                                    diesel_truck_consumption=sa_diesel_cost['diesel_truck_consumption'],
-                                                    efficiency=sa_diesel_cost['efficiency'],
-                                                    traveltime=row[SET_TRAVEL_HOURS]
-                                                    ), axis=1)
-
-        self.df[SET_MG_DIESEL_FUEL + "{}".format(year)] = self.df.apply(
-            lambda row: diesel_fuel_cost_calculator(diesel_price=mg_diesel_cost['diesel_price'],
-                                                    diesel_truck_volume=mg_diesel_cost['diesel_truck_volume'],
-                                                    diesel_truck_consumption=mg_diesel_cost['diesel_truck_consumption'],
-                                                    efficiency=mg_diesel_cost['efficiency'],
-                                                    traveltime=row[SET_TRAVEL_HOURS]
-                                                    ), axis=1)
-
->>>>>>> ed873307
     def condition_df(self):
         """
         Do any initial data conditioning that may be required.
