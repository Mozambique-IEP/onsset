# Author: KTH dESA Last modified by Andreas Sahlberg
# Date: 05 June 2019
# Python version: 3.5

import os
import logging
import pandas as pd
from math import ceil, pi, exp, log, sqrt, radians, cos, sin, asin
# from pyproj import Proj
import numpy as np
from collections import defaultdict

# from IPython.display import Markdown

logging.basicConfig(format='%(asctime)s\t\t%(message)s', level=logging.DEBUG)

# General
LHV_DIESEL = 9.9445485  # (kWh/l) lower heating value
HOURS_PER_YEAR = 8760

# Columns in settlements file must match these exactly
SET_COUNTRY = 'Country'  # This cannot be changed, lots of code will break
SET_X_DEG = 'X_deg'  # Coordinates in degrees
SET_Y_DEG = 'Y_deg'
SET_POP = 'Pop'  # Population in people per point (equally, people per km2)
SET_POP_CALIB = 'PopStartYear'  # Calibrated population to reference year, same units
SET_POP_FUTURE = 'PopEndYear'  # Project future population, same units
SET_GRID_DIST_CURRENT = 'GridDistCurrent'  # Distance in km from current grid
SET_GRID_DIST_PLANNED = 'GridDistPlan'  # Distance in km from current and future grid
SET_ROAD_DIST = 'RoadDist'  # Distance in km from road network
SET_NIGHT_LIGHTS = 'NightLights'  # Intensity of night time lights (from NASA), range 0 - 63
SET_TRAVEL_HOURS = 'TravelHours'  # Travel time to large city in hours
SET_GHI = 'GHI'  # Global horizontal irradiance in kWh/m2/day
SET_WINDVEL = 'WindVel'  # Wind velocity in m/s
SET_WINDCF = 'WindCF'  # Wind capacity factor as percentage (range 0 - 1)
SET_HYDRO = 'Hydropower'  # Hydropower potential in kW
SET_HYDRO_DIST = 'HydropowerDist'  # Distance to hydropower site in km
SET_HYDRO_FID = 'HydropowerFID'  # the unique tag for eah hydropower, to not over-utilise
SET_SUBSTATION_DIST = 'SubstationDist'
SET_ELEVATION = 'Elevation'  # in metres
SET_SLOPE = 'Slope'  # in degrees
SET_LAND_COVER = 'LandCover'
SET_ROAD_DIST_CLASSIFIED = 'RoadDistClassified'
SET_SUBSTATION_DIST_CLASSIFIED = 'SubstationDistClassified'
SET_ELEVATION_CLASSIFIED = 'ElevationClassified'
SET_SLOPE_CLASSIFIED = 'SlopeClassified'
SET_LAND_COVER_CLASSIFIED = 'LandCoverClassified'
SET_COMBINED_CLASSIFICATION = 'GridClassification'
SET_GRID_PENALTY = 'GridPenalty'
SET_URBAN = 'IsUrban'  # Whether the site is urban (0 or 1)
SET_ENERGY_PER_CELL = 'EnergyPerSettlement'
SET_NUM_PEOPLE_PER_HH = 'NumPeoplePerHH'
SET_ELEC_CURRENT = 'ElecStart'  # If the site is currently electrified (0 or 1)
SET_ELEC_FUTURE = 'Elec_Status'  # If the site has the potential to be 'easily' electrified in future
SET_ELEC_FUTURE_GRID = "Elec_Initial_Status_Grid"
SET_ELEC_FUTURE_OFFGRID = "Elec_Init_Status_Offgrid"
SET_ELEC_FUTURE_ACTUAL = "Actual_Elec_Status_"
SET_ELEC_FINAL_GRID = "GridElecIn"
SET_ELEC_FINAL_OFFGRID = "OffGridElecIn"
SET_NEW_CONNECTIONS = 'NewConnections'  # Number of new people with electricity connections
SET_MIN_GRID_DIST = 'MinGridDist'
SET_LCOE_GRID = 'Grid'  # All lcoes in USD/kWh
SET_LCOE_SA_PV = 'SA_PV'
SET_LCOE_SA_DIESEL = 'SA_Diesel'
SET_LCOE_MG_WIND = 'MG_Wind'
SET_LCOE_MG_DIESEL = 'MG_Diesel'
SET_LCOE_MG_PV = 'MG_PV'
SET_LCOE_MG_HYDRO = 'MG_Hydro'
SET_GRID_LCOE_Round1 = "Grid_lcoe_PreElec"
SET_MIN_OFFGRID = 'Minimum_Tech_Off_grid'  # The technology with lowest lcoe (excluding grid)
SET_MIN_OVERALL = 'MinimumOverall'  # Same as above, but including grid
SET_MIN_OFFGRID_LCOE = 'Minimum_LCOE_Off_grid'  # The lcoe value for minimum tech
SET_MIN_OVERALL_LCOE = 'MinimumOverallLCOE'  # The lcoe value for overall minimum
SET_MIN_OVERALL_CODE = 'MinimumOverallCode'  # And a code from 1 - 7 to represent that option
SET_MIN_CATEGORY = 'MinimumCategory'  # The category with minimum lcoe (grid, minigrid or standalone)
SET_NEW_CAPACITY = 'NewCapacity'  # Capacity in kW
SET_INVESTMENT_COST = 'InvestmentCost'  # The investment cost in USD
SET_INVESTMENT_COST_OFFGRID = "InvestmentOffGrid"
SET_CONFLICT = "Conflict"
SET_ELEC_ORDER = "ElectrificationOrder"
SET_DYNAMIC_ORDER = "Electrification_Wave"
SET_LIMIT = "ElecStatusIn"
SET_MIN_OFFGRID_CODE = "Off_Grid_Code"
SET_ELEC_FINAL_CODE = "FinalElecCode"
SET_DIST_TO_TRANS = "TransformerDist"
SET_TOTAL_ENERGY_PER_CELL = "TotalEnergyPerCell"  # all previous + current timestep
SET_RESIDENTIAL_DEMAND = "ResidentialDemand"
SET_AGRI_DEMAND = 'AgriDemand'
SET_HEALTH_DEMAND = 'HealthDemand'
SET_EDU_DEMAND = 'EducationDemand'
SET_COMMERCIAL_DEMAND = 'CommercialDemand'
SET_GRID_CELL_AREA = 'GridCellArea'
SET_MV_CONNECT_DIST = 'MVConnectDist'
SET_HV_DIST_CURRENT = 'CurrentHVLineDist'
SET_HV_DIST_PLANNED = 'PlannedHVLineDist'
SET_MV_DIST_CURRENT = 'CurrentMVLineDist'
SET_MV_DIST_PLANNED = 'PlannedMVLineDist'
SET_ELEC_POP = 'ElecPop'
SET_ELEC_POP_CALIB = 'ElecPopCalib'
SET_WTFtier = "ResidentialDemandTier"
SET_TIER = 'Tier'
SET_INVEST_PER_CAPITA = "InvestmentCapita"
SET_CALIB_GRID_DIST = 'GridDistCalibElec'
SET_CAPITA_DEMAND = 'PerCapitaDemand'
SET_RESIDENTIAL_TIER = 'ResidentialDemandTier'
SET_NTL_BIN = 'NTLBin'
SET_MIN_TD_DIST = 'minTDdist'

# Columns in the specs file must match these exactly
SPE_COUNTRY = 'Country'
SPE_POP = 'PopStartYear'  # The actual population in the base year
SPE_URBAN = 'UrbanRatioStartYear'  # The ratio of urban population (range 0 - 1) in base year
SPE_POP_FUTURE = 'PopEndYear'
SPE_URBAN_FUTURE = 'UrbanRatioEndYear'
SPE_URBAN_MODELLED = 'UrbanRatioModelled'  # The urban ratio in the model after calibration (for comparison)
SPE_URBAN_CUTOFF = 'UrbanCutOff'  # The urban cutoff population calirated by the model, in people per km2
SPE_URBAN_GROWTH = 'UrbanGrowth'  # The urban growth rate as a simple multplier (urban pop future / urban pop present)
SPE_RURAL_GROWTH = 'RuralGrowth'  # Same as for urban
SPE_NUM_PEOPLE_PER_HH_RURAL = 'NumPeoplePerHHRural'
SPE_NUM_PEOPLE_PER_HH_URBAN = 'NumPeoplePerHHUrban'
SPE_DIESEL_PRICE_LOW = 'DieselPriceLow'  # Diesel price in USD/litre
SPE_DIESEL_PRICE_HIGH = 'DieselPriceHigh'  # Same, with a high forecast var
SPE_GRID_PRICE = 'GridPrice'  # Grid price of electricity in USD/kWh
SPE_GRID_CAPACITY_INVESTMENT = 'GridCapacityInvestmentCost'  # grid capacity investments costs from TEMBA USD/kW
SPE_GRID_LOSSES = 'GridLosses'  # As a ratio (0 - 1)
SPE_BASE_TO_PEAK = 'BaseToPeak'  # As a ratio (0 - 1)
SPE_EXISTING_GRID_COST_RATIO = 'ExistingGridCostRatio'
SPE_MAX_GRID_DIST = 'MaxGridDist'
SPE_ELEC = 'ElecActual'  # Actual current percentage electrified population (0 - 1)
SPE_ELEC_MODELLED = 'ElecModelled'  # The modelled version after calibration (for comparison)
SPE_ELEC_URBAN = 'Urban_elec_ratio'  # Actual electrification for urban areas
SPE_ELEC_RURAL = 'Rural_elec_ratio'  # Actual electrification for rural areas
SPE_MIN_NIGHT_LIGHTS = 'MinNightLights'
SPE_MAX_GRID_EXTENSION_DIST = 'MaxGridExtensionDist'
SPE_MAX_ROAD_DIST = 'MaxRoadDist'
SPE_POP_CUTOFF1 = 'PopCutOffRoundOne'
SPE_POP_CUTOFF2 = 'PopCutOffRoundTwo'
SPE_ELEC_LIMIT = "ElecLimit"
SPE_INVEST_LIMIT = "InvestmentLimit"
SPE_DIST_TO_TRANS = "DistToTrans"

SPE_START_YEAR = "StartYear"
SPE_END_YEAR = "EndYEar"
SPE_TIMESTEP = "TimeStep"


class Technology:
    """
    Used to define the parameters for each electricity access technology, and to calculate the LCOE depending on
    input parameters.
    """

    def __init__(self,
                 tech_life,  # in years
                 base_to_peak_load_ratio,
                 distribution_losses=0,  # percentage
                 connection_cost_per_hh=0,  # USD/hh
                 om_costs=0.0,  # OM costs as percentage of capital costs
                 capital_cost=0,  # USD/kW
                 capacity_factor=0.9,  # percentage
                 grid_penalty_ratio=1,  # multiplier
                 efficiency=1.0,  # percentage
                 diesel_price=0.0,  # USD/litre
                 grid_price=0.0,  # USD/kWh for grid electricity
                 standalone=False,
                 existing_grid_cost_ratio=0.1,  # percentage
                 grid_capacity_investment=0.0,  # USD/kW for on-grid capacity investments (excluding grid itself)
                 diesel_truck_consumption=0,  # litres/hour
                 diesel_truck_volume=0,  # litres
                 om_of_td_lines=0):  # percentage

        self.distribution_losses = distribution_losses
        self.connection_cost_per_hh = connection_cost_per_hh
        self.base_to_peak_load_ratio = base_to_peak_load_ratio
        self.tech_life = tech_life
        self.om_costs = om_costs
        self.capital_cost = capital_cost
        self.capacity_factor = capacity_factor
        self.grid_penalty_ratio = grid_penalty_ratio
        self.efficiency = efficiency
        self.diesel_price = diesel_price
        self.grid_price = grid_price
        self.standalone = standalone
        self.existing_grid_cost_ratio = existing_grid_cost_ratio
        self.grid_capacity_investment = grid_capacity_investment
        self.diesel_truck_consumption = diesel_truck_consumption
        self.diesel_truck_volume = diesel_truck_volume
        self.om_of_td_lines = om_of_td_lines

    @classmethod
    def set_default_values(cls, base_year, start_year, end_year, discount_rate, HV_line_type=69, HV_line_cost=53000,
                           MV_line_type=33, MV_line_amperage_limit=8.0, MV_line_cost=7000, LV_line_type=0.240,
                           LV_line_cost=4250, LV_line_max_length=0.5, service_Transf_type=50, service_Transf_cost=4250,
                           max_nodes_per_serv_trans=300, MV_LV_sub_station_type=400, MV_LV_sub_station_cost=10000,
                           MV_MV_sub_station_cost=10000, HV_LV_sub_station_type=1000, HV_LV_sub_station_cost=25000,
                           HV_MV_sub_station_cost=25000, power_factor=0.9, load_moment=9643):
        cls.base_year = base_year
        cls.start_year = start_year
        cls.end_year = end_year

        # RUN_PARAM: Here are the assumptions related to cost and physical properties of grid extension elements
        # REVIEW - A final revision is needed before publishing
        cls.discount_rate = discount_rate
        cls.HV_line_type = HV_line_type  # kV
        cls.HV_line_cost = HV_line_cost  # $/km for 69kV
        cls.MV_line_type = MV_line_type  # kV
        cls.MV_line_amperage_limit = MV_line_amperage_limit  # Ampere (A)
        cls.MV_line_cost = MV_line_cost  # $/km  for 11-33 kV
        cls.LV_line_type = LV_line_type  # kV
        cls.LV_line_cost = LV_line_cost  # $/km
        cls.LV_line_max_length = LV_line_max_length  # km
        cls.service_Transf_type = service_Transf_type  # kVa
        cls.service_Transf_cost = service_Transf_cost  # $/unit
        cls.max_nodes_per_serv_trans = max_nodes_per_serv_trans  # maximum number of nodes served by each service transformer
        cls.MV_LV_sub_station_type = MV_LV_sub_station_type  # kVa
        cls.MV_LV_sub_station_cost = MV_LV_sub_station_cost  # $/unit
        cls.MV_MV_sub_station_cost = MV_MV_sub_station_cost  # $/unit
        cls.HV_LV_sub_station_type = HV_LV_sub_station_type  # kVa
        cls.HV_LV_sub_station_cost = HV_LV_sub_station_cost  # $/unit
        cls.HV_MV_sub_station_cost = HV_MV_sub_station_cost  # $/unit
        cls.power_factor = power_factor
        cls.load_moment = load_moment  # for 50mm aluminum conductor under 5% voltage drop (kW m)

    def get_lcoe(self, energy_per_cell, people, num_people_per_hh, start_year, end_year, new_connections,
                 total_energy_per_cell, prev_code, grid_cell_area, conf_status=0, additional_mv_line_length=0,
                 capacity_factor=0, grid_penalty_ratio=1, travel_hours=0, elec_loop=0, productive_nodes=0,
                 additional_transformer=0, get_investment_cost=False,
                 get_investment_cost_lv=False, get_investment_cost_mv=False, get_investment_cost_hv=False,
                 get_investment_cost_transformer=False, get_investment_cost_connection=False,
                 get_capacity=False):
        """
        Calculates the LCOE depending on the parameters. Optionally calculates the investment cost instead.

        The only required parameters are energy_per_cell, people and num_people_per_hh
        additional_mv_line_length required for grid
        capacity_factor required for PV and wind
        mv_line_length required for hydro
        travel_hours required for diesel
        """

        if people == 0:
            # If there are no people, the investment cost is zero.
            if get_investment_cost:
                return 0
            # Otherwise we set the people low (prevent div/0 error) and continue.
            else:
                people = 0.00001

        if energy_per_cell == 0:
            # If there is no demand, the investment cost is zero.
            if get_investment_cost:
                return 0
            # Otherwise we set the people low (prevent div/0 error) and continue.
            else:
                energy_per_cell = 0.000000000001

        if grid_cell_area <= 0:
            grid_cell_area = 0.001

        if grid_penalty_ratio == 0:
            grid_penalty_ratio = self.grid_penalty_ratio

        # If a new capacity factor isn't given, use the class capacity factor (for hydro, diesel etc)
        if capacity_factor == 0:
            capacity_factor = self.capacity_factor

        def distribution_network(people, energy_per_cell):
            if energy_per_cell <= 0:
                energy_per_cell = 0.0001
            try:
                int(energy_per_cell)
            except ValueError:
                energy_per_cell = 0.0001

            if people <= 0:
                people = 0.0001

            consumption = energy_per_cell  # kWh/year
            average_load = consumption / (1 - self.distribution_losses) / HOURS_PER_YEAR  # kW
            peak_load = average_load / self.base_to_peak_load_ratio  # kW

            try:
                int(peak_load)
            except ValueError:
                peak_load = 1

            # Sizing HV/MV
            HV_to_MV_lines = self.HV_line_cost / self.MV_line_cost
            max_MV_load = self.MV_line_amperage_limit * self.MV_line_type * HV_to_MV_lines

            MV_km = 0
            HV_km = 0
            if peak_load <= max_MV_load and additional_mv_line_length < 50 and self.grid_price > 0:
                MV_amperage = self.MV_LV_sub_station_type / self.MV_line_type
                No_of_MV_lines = ceil(peak_load / (MV_amperage * self.MV_line_type))
                MV_km = additional_mv_line_length * No_of_MV_lines
            elif self.grid_price > 0:
                HV_amperage = self.HV_LV_sub_station_type / self.HV_line_type
                No_of_HV_lines = ceil(peak_load / (HV_amperage * self.HV_line_type))
                HV_km = additional_mv_line_length * No_of_HV_lines

            Smax = peak_load / self.power_factor
            max_tranformer_area = pi * self.LV_line_max_length ** 2
            total_nodes = (people / num_people_per_hh) + productive_nodes

            try:
                no_of_service_transf = ceil(
                    max(Smax / self.service_Transf_type, total_nodes / self.max_nodes_per_serv_trans,
                        grid_cell_area / max_tranformer_area))
            except ValueError:
                no_of_service_transf = 1
            transformer_radius = ((grid_cell_area / no_of_service_transf) / pi) ** 0.5
            transformer_nodes = total_nodes / no_of_service_transf
            transformer_load = peak_load / no_of_service_transf
            cluster_radius = (grid_cell_area / pi) ** 0.5

            # Sizing LV lines in settlement
            if 2 / 3 * cluster_radius * transformer_load * 1000 < self.load_moment:
                cluster_lv_lines_length = 2 / 3 * cluster_radius * no_of_service_transf
                cluster_mv_lines_length = 0
            else:
                cluster_lv_lines_length = 0
                # cluster_mv_lines_length = 2 / 3 * cluster_radius * no_of_service_transf
                cluster_mv_lines_length = 2 * transformer_radius * no_of_service_transf

            hh_area = grid_cell_area / total_nodes
            hh_diameter = 2 * ((hh_area / pi) ** 0.5)

            transformer_lv_lines_length = hh_diameter * total_nodes
            No_of_HV_MV_subs = 0
            No_of_MV_MV_subs = 0
            No_of_HV_LV_subs = 0
            No_of_MV_LV_subs = 0
            No_of_HV_MV_subs += additional_transformer  # to connect the MV line to the HV grid

            if cluster_mv_lines_length > 0 and HV_km > 0:
                No_of_HV_MV_subs = ceil(peak_load / self.HV_LV_sub_station_type)  # 1
            elif cluster_mv_lines_length > 0 and MV_km > 0:
                No_of_MV_MV_subs = ceil(peak_load / self.MV_LV_sub_station_type)  # 1
            elif cluster_lv_lines_length > 0 and HV_km > 0:
                No_of_HV_LV_subs = ceil(peak_load / self.HV_LV_sub_station_type)  # 1
            else:
                No_of_MV_LV_subs = ceil(peak_load / self.MV_LV_sub_station_type)  # 1

            LV_km = cluster_lv_lines_length + transformer_lv_lines_length
            # MV_km += cluster_mv_lines_length  ### REVIEW

            return HV_km, MV_km, cluster_mv_lines_length, LV_km, no_of_service_transf, \
                   No_of_HV_MV_subs, No_of_MV_MV_subs, No_of_HV_LV_subs, No_of_MV_LV_subs, \
                   consumption, peak_load, total_nodes

        if people != new_connections and (prev_code == 1 or prev_code == 4 or prev_code == 5 or
                                          prev_code == 6 or prev_code == 7 or prev_code == 8):
            HV_km1, MV_km1, cluster_mv_lines_length1, cluster_lv_lines_length1, no_of_service_transf1, \
            No_of_HV_MV_subs1, No_of_MV_MV_subs1, No_of_HV_LV_subs1, No_of_MV_LV_subs1, \
            generation_per_year1, peak_load1, total_nodes1 = distribution_network(people, total_energy_per_cell)

            HV_km2, MV_km2, cluster_mv_lines_length2, cluster_lv_lines_length2, no_of_service_transf2, \
            No_of_HV_MV_subs2, No_of_MV_MV_subs2, No_of_HV_LV_subs2, No_of_MV_LV_subs2, \
            generation_per_year2, peak_load2, total_nodes2 = \
                distribution_network(people=(people - new_connections),
                                     energy_per_cell=(total_energy_per_cell - energy_per_cell))
            hv_lines_total_length = max(HV_km1 - HV_km2, 0)
            mv_lines_connection_length = max(MV_km1 - MV_km2, 0)
            mv_lines_distribution_length = max(cluster_lv_lines_length1 - cluster_lv_lines_length2, 0)
            total_lv_lines_length = max(cluster_lv_lines_length1 - cluster_lv_lines_length2, 0)
            num_transformers = max(no_of_service_transf1 - no_of_service_transf2, 0)
            generation_per_year = max(generation_per_year1 - generation_per_year2, 0)
            peak_load = max(peak_load1 - peak_load2, 0)
            No_of_HV_LV_substation = max(No_of_HV_LV_subs1 - No_of_HV_LV_subs2, 0)
            No_of_HV_MV_substation = max(No_of_HV_MV_subs1 - No_of_HV_MV_subs2, 0)
            No_of_MV_MV_substation = max(No_of_MV_MV_subs1 - No_of_MV_MV_subs2, 0)
            No_of_MV_LV_substation = max(No_of_MV_LV_subs1 - No_of_MV_LV_subs2, 0)
            total_nodes = max(total_nodes1 - total_nodes2, 0)
        else:
            hv_lines_total_length, mv_lines_connection_length, mv_lines_distribution_length, total_lv_lines_length, num_transformers, \
            No_of_HV_MV_substation, No_of_MV_MV_substation, No_of_HV_LV_substation, No_of_MV_LV_substation, \
            generation_per_year, peak_load, total_nodes = distribution_network(people, energy_per_cell)

        try:
            int(conf_status)
        except ValueError:
            conf_status = 0
        conf_grid_pen = {0: 1, 1: 1.1, 2: 1.25, 3: 1.5, 4: 2}
        # The investment and O&M costs are different for grid and non-grid solutions
        if self.grid_price > 0:
            td_investment_cost = (hv_lines_total_length * self.HV_line_cost * (
                    1 + self.existing_grid_cost_ratio * elec_loop) +
                                  mv_lines_connection_length * self.MV_line_cost * (
                                          1 + self.existing_grid_cost_ratio * elec_loop) +
                                  total_lv_lines_length * self.LV_line_cost +
                                  mv_lines_distribution_length * self.MV_line_cost +
                                  num_transformers * self.service_Transf_cost +
                                  total_nodes * self.connection_cost_per_hh +
                                  No_of_HV_LV_substation * self.HV_LV_sub_station_cost +
                                  No_of_HV_MV_substation * self.HV_MV_sub_station_cost +
                                  No_of_MV_MV_substation * self.MV_MV_sub_station_cost +
                                  No_of_MV_LV_substation * self.MV_LV_sub_station_cost) * conf_grid_pen[conf_status]
            td_investment_cost = td_investment_cost * grid_penalty_ratio
            td_om_cost = td_investment_cost * self.om_of_td_lines

            total_investment_cost = td_investment_cost
            total_om_cost = td_om_cost
            fuel_cost = self.grid_price  # / (1 - self.distribution_losses) REVIEW
        else:
            # TODO: Possibly add substation here for mini-grids
            conflict_sa_pen = {0: 1, 1: 1.03, 2: 1.07, 3: 1.125, 4: 1.25}
            conflict_mg_pen = {0: 1, 1: 1.05, 2: 1.125, 3: 1.25, 4: 1.5}
            total_lv_lines_length *= 0 if self.standalone else 1
            mv_lines_distribution_length *= 0 if self.standalone else 1
            mv_total_line_cost = self.MV_line_cost * mv_lines_distribution_length * conflict_mg_pen[conf_status]
            lv_total_line_cost = self.LV_line_cost * total_lv_lines_length * conflict_mg_pen[conf_status]
            service_transformer_total_cost = 0 if self.standalone else num_transformers * self.service_Transf_cost * \
                                                                       conflict_mg_pen[conf_status]
            installed_capacity = peak_load / capacity_factor
            td_investment_cost = mv_total_line_cost + lv_total_line_cost + total_nodes * self.connection_cost_per_hh + service_transformer_total_cost
            td_om_cost = td_investment_cost * self.om_of_td_lines * conflict_sa_pen[conf_status] if self.standalone \
                else td_investment_cost * self.om_of_td_lines * conflict_mg_pen[conf_status]

            if self.standalone and self.diesel_price == 0:
                if installed_capacity / (people / num_people_per_hh) < 0.020:
                    capital_investment = installed_capacity * self.capital_cost[0.020] * conflict_sa_pen[conf_status]
                    total_om_cost = td_om_cost + (self.capital_cost[0.020] * self.om_costs * conflict_sa_pen[
                        conf_status] * installed_capacity)
                elif installed_capacity / (people / num_people_per_hh) < 0.050:
                    capital_investment = installed_capacity * self.capital_cost[0.050] * conflict_sa_pen[conf_status]
                    total_om_cost = td_om_cost + (self.capital_cost[0.050] * self.om_costs * conflict_sa_pen[
                        conf_status] * installed_capacity)
                elif installed_capacity / (people / num_people_per_hh) < 0.100:
                    capital_investment = installed_capacity * self.capital_cost[0.100] * conflict_sa_pen[conf_status]
                    total_om_cost = td_om_cost + (self.capital_cost[0.100] * self.om_costs * conflict_sa_pen[
                        conf_status] * installed_capacity)
                elif installed_capacity / (people / num_people_per_hh) < 1:
                    capital_investment = installed_capacity * self.capital_cost[1] * conflict_sa_pen[conf_status]
                    total_om_cost = td_om_cost + (self.capital_cost[1] * self.om_costs * conflict_sa_pen[
                        conf_status] * installed_capacity)
                else:
                    capital_investment = installed_capacity * self.capital_cost[5] * conflict_sa_pen[conf_status]
                    total_om_cost = td_om_cost + (self.capital_cost[5] * self.om_costs * conflict_sa_pen[
                        conf_status] * installed_capacity)
            else:
                capital_investment = installed_capacity * self.capital_cost * conflict_sa_pen[
                    conf_status] if self.standalone \
                    else installed_capacity * self.capital_cost * conflict_mg_pen[conf_status]
                total_om_cost = td_om_cost + (self.capital_cost * conflict_sa_pen[conf_status] * self.om_costs *
                                              installed_capacity) if self.standalone \
                    else td_om_cost + (
                        self.capital_cost * conflict_mg_pen[conf_status] * self.om_costs * installed_capacity)
            total_investment_cost = td_investment_cost + capital_investment

            # If a diesel price has been passed, the technology is diesel
            # And we apply the Szabo formula to calculate the transport cost for the diesel
            # p = (p_d + 2*p_d*consumption*time/volume)*(1/mu)*(1/LHVd)
            # Otherwise it's hydro/wind etc with no fuel cost
            conf_diesel_pen = {0: 1, 1: 2, 2: 3, 3: 4, 4: 5}

            if self.diesel_price > 0:
                fuel_cost = (self.diesel_price + 2 * self.diesel_price * self.diesel_truck_consumption * (
                        travel_hours * conf_diesel_pen[conf_status]) /
                             self.diesel_truck_volume) / LHV_DIESEL / self.efficiency
            else:
                fuel_cost = 0

        # Perform the time-value LCOE calculation
        project_life = end_year - self.base_year + 1
        reinvest_year = 0
        step = start_year - self.base_year
        # If the technology life is less than the project life, we will have to invest twice to buy it again
        if self.tech_life + step < project_life:
            reinvest_year = self.tech_life + step

        year = np.arange(project_life)
        el_gen = generation_per_year * np.ones(project_life)
        el_gen[0:step] = 0
        discount_factor = (1 + self.discount_rate) ** year
        investments = np.zeros(project_life)
        investments[step] = total_investment_cost

        # Calculate the year of re-investment if tech_life is smaller than project life
        if reinvest_year:
            investments[reinvest_year] = total_investment_cost

        # Calculate salvage value if tech_life is bigger than project life
        salvage = np.zeros(project_life)
        if reinvest_year > 0:
            used_life = (project_life - step) - self.tech_life
        else:
            used_life = project_life - step - 1
        salvage[-1] = total_investment_cost * (1 - used_life / self.tech_life)
        operation_and_maintenance = total_om_cost * np.ones(project_life)
        operation_and_maintenance[0:step] = 0
        fuel = el_gen * fuel_cost
        fuel[0:step] = 0

        # So we also return the total investment cost for this number of people
        if get_investment_cost:
            discounted_investments = investments / discount_factor
            return np.sum(discounted_investments) + self.grid_capacity_investment * peak_load / discount_factor[step]
        elif get_investment_cost_lv:
            return total_lv_lines_length * (self.LV_line_cost * conf_grid_pen[conf_status])
        elif get_investment_cost_mv:
            return (mv_lines_connection_length * self.MV_line_cost * (1 + self.existing_grid_cost_ratio * elec_loop) +
                    mv_lines_distribution_length * self.MV_line_cost) * conf_grid_pen[conf_status]
        elif get_investment_cost_hv:
            return hv_lines_total_length * (self.HV_line_cost * conf_grid_pen[conf_status]) * \
                   (1 + self.existing_grid_cost_ratio * elec_loop)
        elif get_investment_cost_transformer:
            return (No_of_HV_LV_substation * self.HV_LV_sub_station_cost +
                    No_of_HV_MV_substation * self.HV_MV_sub_station_cost +
                    No_of_MV_MV_substation * self.MV_MV_sub_station_cost +
                    No_of_MV_LV_substation * self.MV_LV_sub_station_cost) * conf_grid_pen[conf_status]
        elif get_investment_cost_connection:
            return total_nodes * self.connection_cost_per_hh
        elif get_capacity:
            return add_capacity
        else:
            discounted_costs = (investments + operation_and_maintenance + fuel - salvage) / discount_factor
            discounted_generation = el_gen / discount_factor
            return np.sum(discounted_costs) / np.sum(discounted_generation)


class SettlementProcessor:
    """
    Processes the dataframe and adds all the columns to determine the cheapest option and the final costs and summaries
    """
    def __init__(self, path):
        try:
            self.df = pd.read_csv(path)
        except FileNotFoundError:
            print("Please make sure that the country name you provided and the .csv file, both have the same name")
            raise

        try:
            self.df[SET_GHI]
        except KeyError:
            self.df = pd.read_csv(path, sep=';')
            try:
                self.df[SET_GHI]
            except ValueError:
                print('Column "GHI" not found, check column names in calibrated csv-file')
                raise

    def condition_df(self):
        """
        Do any initial data conditioning that may be required.
        """

        logging.info('Ensure that columns that are supposed to be numeric are numeric')
        self.df[SET_NIGHT_LIGHTS] = pd.to_numeric(self.df[SET_NIGHT_LIGHTS], errors='coerce')
        self.df[SET_POP] = pd.to_numeric(self.df[SET_POP], errors='coerce')
        self.df[SET_GRID_CELL_AREA] = pd.to_numeric(self.df[SET_GRID_CELL_AREA], errors='coerce')
        self.df[SET_ELEC_POP] = pd.to_numeric(self.df[SET_ELEC_POP], errors='coerce')
        self.df[SET_GHI] = pd.to_numeric(self.df[SET_GHI], errors='coerce')
        self.df[SET_WINDVEL] = pd.to_numeric(self.df[SET_WINDVEL], errors='coerce')
        self.df[SET_TRAVEL_HOURS] = pd.to_numeric(self.df[SET_TRAVEL_HOURS], errors='coerce')
        self.df[SET_ELEVATION] = pd.to_numeric(self.df[SET_ELEVATION], errors='coerce')
        self.df[SET_SLOPE] = pd.to_numeric(self.df[SET_SLOPE], errors='coerce')
        self.df[SET_LAND_COVER] = pd.to_numeric(self.df[SET_LAND_COVER], errors='coerce')
        self.df[SET_SUBSTATION_DIST] = pd.to_numeric(self.df[SET_SUBSTATION_DIST], errors='coerce')
        self.df[SET_HV_DIST_CURRENT] = pd.to_numeric(self.df[SET_HV_DIST_CURRENT], errors='coerce')
        self.df[SET_HV_DIST_PLANNED] = pd.to_numeric(self.df[SET_HV_DIST_PLANNED], errors='coerce')
        self.df[SET_MV_DIST_CURRENT] = pd.to_numeric(self.df[SET_MV_DIST_CURRENT], errors='coerce')
        self.df[SET_MV_DIST_PLANNED] = pd.to_numeric(self.df[SET_MV_DIST_PLANNED], errors='coerce')
        self.df[SET_ROAD_DIST] = pd.to_numeric(self.df[SET_ROAD_DIST], errors='coerce')
        self.df[SET_X_DEG] = pd.to_numeric(self.df[SET_X_DEG], errors='coerce')
        self.df[SET_Y_DEG] = pd.to_numeric(self.df[SET_Y_DEG], errors='coerce')
        self.df[SET_DIST_TO_TRANS] = pd.to_numeric(self.df[SET_DIST_TO_TRANS], errors='coerce')
        self.df[SET_HYDRO_DIST] = pd.to_numeric(self.df[SET_HYDRO_DIST], errors='coerce')
        self.df[SET_HYDRO] = pd.to_numeric(self.df[SET_HYDRO], errors='coerce')
        self.df[SET_HYDRO_FID] = pd.to_numeric(self.df[SET_HYDRO_FID], errors='coerce')
        self.df[SET_URBAN] = pd.to_numeric(self.df[SET_URBAN], errors='coerce')
        self.df[SET_CAPITA_DEMAND] = pd.to_numeric(self.df[SET_CAPITA_DEMAND], errors='coerce')
        self.df[SET_AGRI_DEMAND] = pd.to_numeric(self.df[SET_AGRI_DEMAND], errors='coerce')
        self.df[SET_HEALTH_DEMAND] = pd.to_numeric(self.df[SET_HEALTH_DEMAND], errors='coerce')
        self.df[SET_EDU_DEMAND] = pd.to_numeric(self.df[SET_EDU_DEMAND], errors='coerce')
        self.df[SET_COMMERCIAL_DEMAND] = pd.to_numeric(self.df[SET_COMMERCIAL_DEMAND], errors='coerce')
        self.df[SET_ELEC_ORDER] = pd.to_numeric(self.df[SET_ELEC_ORDER], errors='coerce')
        self.df[SET_CONFLICT] = pd.to_numeric(self.df[SET_CONFLICT], errors = 'coerce')

        self.df.loc[self.df[SET_ELEC_POP] > self.df[SET_POP], SET_ELEC_POP] = self.df[SET_POP]


        logging.info('Replace null values with zero')
        self.df.fillna(0, inplace=True)

        logging.info('Sort by country, Y and X')
        self.df.sort_values(by=[SET_Y_DEG, SET_X_DEG], inplace=True)

    def grid_penalties(self):
        """
        Add a grid penalty factor to increase the grid cost in areas that higher road distance, higher substation
        distance, unsuitable land cover, high slope angle or high elevation
        """

        def classify_road_dist(row):
            road_dist = row[SET_ROAD_DIST]
            if road_dist <= 5:
                return 5
            elif road_dist <= 10:
                return 4
            elif road_dist <= 25:
                return 3
            elif road_dist <= 50:
                return 2
            else:
                return 1

        def classify_substation_dist(row):
            substation_dist = row[SET_SUBSTATION_DIST]
            if substation_dist <= 0.5:
                return 5
            elif substation_dist <= 1:
                return 4
            elif substation_dist <= 5:
                return 3
            elif substation_dist <= 10:
                return 2
            else:
                return 1

        def classify_land_cover(row):
            land_cover = row[SET_LAND_COVER]
            if land_cover == 0:
                return 1
            elif land_cover == 1:
                return 3
            elif land_cover == 2:
                return 4
            elif land_cover == 3:
                return 3
            elif land_cover == 4:
                return 4
            elif land_cover == 5:
                return 3
            elif land_cover == 6:
                return 2
            elif land_cover == 7:
                return 5
            elif land_cover == 8:
                return 2
            elif land_cover == 9:
                return 5
            elif land_cover == 10:
                return 5
            elif land_cover == 11:
                return 1
            elif land_cover == 12:
                return 3
            elif land_cover == 13:
                return 3
            elif land_cover == 14:
                return 5
            elif land_cover == 15:
                return 3
            elif land_cover == 16:
                return 5

        def classify_elevation(row):
            elevation = row[SET_ELEVATION]
            if elevation <= 500:
                return 5
            elif elevation <= 1000:
                return 4
            elif elevation <= 2000:
                return 3
            elif elevation <= 3000:
                return 2
            else:
                return 1

        def classify_slope(row):
            slope = row[SET_SLOPE]
            if slope <= 10:
                return 5
            elif slope <= 20:
                return 4
            elif slope <= 30:
                return 3
            elif slope <= 40:
                return 2
            else:
                return 1

        def set_penalty(row):
            classification = row[SET_COMBINED_CLASSIFICATION]
            return 1 + (exp(0.85 * abs(1 - classification)) - 1) / 100

        logging.info('Classify road dist')
        self.df[SET_ROAD_DIST_CLASSIFIED] = self.df.apply(classify_road_dist, axis=1)

        logging.info('Classify substation dist')
        self.df[SET_SUBSTATION_DIST_CLASSIFIED] = self.df.apply(classify_substation_dist, axis=1)

        logging.info('Classify land cover')
        self.df[SET_LAND_COVER_CLASSIFIED] = self.df.apply(classify_land_cover, axis=1)

        logging.info('Classify elevation')
        self.df[SET_ELEVATION_CLASSIFIED] = self.df.apply(classify_elevation, axis=1)

        logging.info('Classify slope')
        self.df[SET_SLOPE_CLASSIFIED] = self.df.apply(classify_slope, axis=1)

        logging.info('Combined classification')
        self.df[SET_COMBINED_CLASSIFICATION] = (0.15 * self.df[SET_ROAD_DIST_CLASSIFIED] +
                                                0.20 * self.df[SET_SUBSTATION_DIST_CLASSIFIED] +
                                                0.20 * self.df[SET_LAND_COVER_CLASSIFIED] +
                                                0.15 * self.df[SET_ELEVATION_CLASSIFIED] +
                                                0.30 * self.df[SET_SLOPE_CLASSIFIED])

        logging.info('Grid penalty')
        self.df[SET_GRID_PENALTY] = self.df.apply(set_penalty, axis=1)

    def calc_wind_cfs(self):
        """
        Calculate the wind capacity factor based on the average wind velocity.
        """

        mu = 0.97  # availability factor
        t = 8760
        p_rated = 600
        z = 55  # hub height
        zr = 80  # velocity measurement height
        es = 0.85  # losses in wind electricity
        u_arr = range(1, 26)
        p_curve = [0, 0, 0, 0, 30, 77, 135, 208, 287, 371, 450, 514, 558,
                   582, 594, 598, 600, 600, 600, 600, 600, 600, 600, 600, 600]

        def get_wind_cf(row):
            u_zr = row[SET_WINDVEL]
            if u_zr == 0:
                return 0

            else:
                # Adjust for the correct hub height
                alpha = (0.37 - 0.088 * log(u_zr)) / (1 - 0.088 * log(zr / 10))
                u_z = u_zr * (z / zr) ** alpha

                # Rayleigh distribution and sum of series
                rayleigh = [(pi / 2) * (u / u_z ** 2) * exp((-pi / 4) * (u / u_z) ** 2) for u in u_arr]
                energy_produced = sum([mu * es * t * p * r for p, r in zip(p_curve, rayleigh)])

                return energy_produced / (p_rated * t)

        logging.info('Calculate Wind CF')
        self.df[SET_WINDCF] = self.df.apply(get_wind_cf, axis=1)

    def prepare_wtf_tier_columns(self, num_people_per_hh_rural, num_people_per_hh_urban,
                                 tier_1, tier_2, tier_3, tier_4, tier_5):
        """ Prepares the five Residential Demand Tier Targets based customized for each country
        """
        # The MTF approach is given as per yearly household consumption (BEYOND CONNECTIONS Energy Access Redefined, ESMAP, 2015). Tiers in kWh/capita/year depends on the average ppl/hh which is different in every country
        logging.info('Populate ResidentialDemandTier columns')
        tier_num = [1, 2, 3, 4, 5]
        ppl_hh_average = (num_people_per_hh_urban + num_people_per_hh_rural) / 2
        tier_1 = tier_1 / ppl_hh_average  # 38.7 refers to kWh/household/year. It is the mean value between Tier 1 and Tier 2
        tier_2 = tier_2 / ppl_hh_average
        tier_3 = tier_3 / ppl_hh_average
        tier_4 = tier_4 / ppl_hh_average
        tier_5 = tier_5 / ppl_hh_average

        wb_tiers_all = {1: tier_1, 2: tier_2, 3: tier_3, 4: tier_4, 5: tier_5}

        for num in tier_num:
            self.df[SET_WTFtier + "{}".format(num)] = wb_tiers_all[num]

    def calibrate_pop_and_urban(self, pop_actual, pop_future_high, pop_future_low, urban_current, urban_future,
                                start_year, end_year, intermediate_year):
        """
        Calibrate the actual current population, the urban split and forecast the future population
        """

        logging.info('Calibrate current population')
        project_life = end_year - start_year
        # Calculate the ratio between the actual population and the total population from the GIS layer
        pop_ratio = pop_actual / self.df[SET_POP].sum()
        # And use this ratio to calibrate the population in a new column
        self.df[SET_POP_CALIB] = self.df.apply(lambda row: row[SET_POP] * pop_ratio, axis=1)
        self.df[SET_ELEC_POP_CALIB] = self.df[SET_ELEC_POP] * pop_ratio
        if max(self.df[SET_URBAN]) == 3:  # THIS OPTION IS CURRENTLY DISABLED
            calibrate = True if 'n' in input(
                'Use urban definition from GIS layer <y/n> (n=model calibration):') else False
        else:
            calibrate = True
        # RUN_PARAM: This is where manual calibration of urban/rural population takes place.
        # The model uses 0, 1, 2 as GHS population layer does.
        # As of this version, urban are only rows with value equal to 2
        if calibrate:
            urban_modelled = 2
            factor = 1
            while abs(urban_modelled - urban_current) > 0.01:
                self.df[SET_URBAN] = 0
                self.df.loc[(self.df[SET_POP_CALIB] > 5000 * factor) & (
                        self.df[SET_POP_CALIB] / self.df[SET_GRID_CELL_AREA] > 350 * factor), SET_URBAN] = 1
                self.df.loc[(self.df[SET_POP_CALIB] > 50000 * factor) & (
                        self.df[SET_POP_CALIB] / self.df[SET_GRID_CELL_AREA] > 1500 * factor), SET_URBAN] = 2
                pop_urb = self.df.loc[self.df[SET_URBAN] > 1, SET_POP_CALIB].sum()
                urban_modelled = pop_urb / pop_actual
                if urban_modelled > urban_current:
                    factor *= 1.1
                else:
                    factor *= 0.9

        # Get the calculated urban ratio, and limit it to within reasonable boundaries
        pop_urb = self.df.loc[self.df[SET_URBAN] > 1, SET_POP_CALIB].sum()
        urban_modelled = pop_urb / pop_actual

        if abs(urban_modelled - urban_current) > 0.01:
            print('The modelled urban ratio is {:.2f}. '
                  'In case this is not acceptable please revise this part of the code'.format(urban_modelled))

        # Project future population, with separate growth rates for urban and rural
        logging.info('Project future population')

        if calibrate:
            urban_growth_high = (urban_future * pop_future_high) / (urban_modelled * pop_actual)
            rural_growth_high = ((1 - urban_future) * pop_future_high) / ((1 - urban_modelled) * pop_actual)

            yearly_urban_growth_rate_high = urban_growth_high ** (1 / project_life)
            yearly_rural_growth_rate_high = rural_growth_high ** (1 / project_life)

            urban_growth_low = (urban_future * pop_future_low) / (urban_modelled * pop_actual)
            rural_growth_low = ((1 - urban_future) * pop_future_low) / ((1 - urban_modelled) * pop_actual)

            yearly_urban_growth_rate_low = urban_growth_low ** (1 / project_life)
            yearly_rural_growth_rate_low = rural_growth_low ** (1 / project_life)
        else:
            urban_growth_high = pop_future_high / pop_actual
            rural_growth_high = pop_future_high / pop_actual

            yearly_urban_growth_rate_high = urban_growth_high ** (1 / project_life)
            yearly_rural_growth_rate_high = rural_growth_high ** (1 / project_life)

            urban_growth_low = pop_future_low / pop_actual
            rural_growth_low = pop_future_low / pop_actual

            yearly_urban_growth_rate_low = urban_growth_low ** (1 / project_life)
            yearly_rural_growth_rate_low = rural_growth_low ** (1 / project_life)

        # RUN_PARAM: Define here the years for which results should be provided in the output file.
        yearsofanalysis = [intermediate_year, end_year]

        for year in yearsofanalysis:
            self.df[SET_POP + "{}".format(year) + 'High'] = self.df.apply(lambda row: row[SET_POP_CALIB] *
                                                                                      (yearly_urban_growth_rate_high **
                                                                                       (year - start_year))
            if row[SET_URBAN] > 1
            else row[SET_POP_CALIB] *
                 (yearly_rural_growth_rate_high ** (year - start_year)), axis=1)

            self.df[SET_POP + "{}".format(year) + 'Low'] = self.df.apply(lambda row: row[SET_POP_CALIB] *
                                                                                     (yearly_urban_growth_rate_low **
                                                                                      (year - start_year))
            if row[SET_URBAN] > 1
            else row[SET_POP_CALIB] *
                 (yearly_rural_growth_rate_low ** (year - start_year)), axis=1)

        self.df[SET_POP + "{}".format(start_year)] = self.df.apply(lambda row: row[SET_POP_CALIB], axis=1)

        return urban_modelled

    def elec_current_and_future(self, elec_actual, elec_actual_urban, elec_actual_rural, pop_tot, start_year,
                                min_night_lights=0, min_pop=50, max_transformer_dist=2, max_mv_dist=2, max_hv_dist=5):
        """
        Calibrate the current electrification status, and future 'pre-electrification' status
        """

        # REVIEW: The way this works now, for all urban or rural settlements that fit the conditioning, the population SET_ELEC_POP is reduced by equal amount so that we match urban/rural national statistics respectively.
        # TODO We might need to update with off-grid electrified in future versions
        urban_pop = (self.df.loc[self.df[SET_URBAN] > 1, SET_POP_CALIB].sum())  # Calibrate current electrification
        rural_pop = (self.df.loc[self.df[SET_URBAN] <= 1, SET_POP_CALIB].sum())  # Calibrate current electrification
        total_pop = self.df[SET_POP_CALIB].sum()
        total_elec_ratio = elec_actual
        urban_elec_ratio = elec_actual_urban
        rural_elec_ratio = elec_actual_rural
        factor = (total_pop * total_elec_ratio) / (urban_pop * urban_elec_ratio + rural_pop * rural_elec_ratio)
        urban_elec_ratio *= factor
        rural_elec_ratio *= factor
        self.df.loc[self.df[SET_NIGHT_LIGHTS] <= 0, [SET_ELEC_POP_CALIB]] = 0

        logging.info('Calibrate current electrification')
        self.df[SET_ELEC_CURRENT] = 0
        

        # This if function here skims through T&D columns to identify if any non 0 values exist; Then it defines priority accordingly.
        if max(self.df[SET_DIST_TO_TRANS]) > 0:
            self.df[SET_CALIB_GRID_DIST] = self.df[SET_DIST_TO_TRANS]
            priority = 1
            dist_limit = max_transformer_dist
        elif max(self.df[SET_MV_DIST_CURRENT]) > 0:
            self.df[SET_CALIB_GRID_DIST] = self.df[SET_MV_DIST_CURRENT]
            priority = 1
            dist_limit = max_mv_dist
        else:
            self.df[SET_CALIB_GRID_DIST] = self.df[SET_HV_DIST_CURRENT]
            priority = 2

        condition = 0

        while condition == 0:
            # Assign the 1 (electrified)/0 (un-electrified) values to each cell
            urban_electrified = urban_pop * urban_elec_ratio
            rural_electrified = rural_pop * rural_elec_ratio
            # RUN_PARAM: Calibration parameters if MV lines or transformer location is available
            if priority == 1:
                print(
                    'We have identified the existence of transformers or MV lines as input data; therefore we proceed using those for the calibration')
                self.df.loc[
                    (self.df[SET_CALIB_GRID_DIST] < dist_limit) & (self.df[SET_NIGHT_LIGHTS] > min_night_lights) & (
                            self.df[SET_POP_CALIB] > min_pop), SET_ELEC_CURRENT] = 1
                urban_elec_modelled = self.df.loc[
                    (self.df[SET_ELEC_CURRENT] == 1) & (self.df[SET_URBAN] > 1), SET_ELEC_POP_CALIB].sum()
                rural_elec_modelled = self.df.loc[
                    (self.df[SET_ELEC_CURRENT] == 1) & (self.df[SET_URBAN] <= 1), SET_ELEC_POP_CALIB].sum()
                urban_elec_factor = urban_elec_modelled / urban_electrified
                rural_elec_factor = rural_elec_modelled / rural_electrified
                if urban_elec_factor > 1:
                    self.df.loc[(self.df[SET_ELEC_CURRENT] == 1) & (self.df[SET_URBAN] > 1), SET_ELEC_POP_CALIB] *= (
                            1 / urban_elec_factor)
                else:
                    i = 0
                    print(
                        "The urban settlements identified as electrified are lower than in statistics; Please re-adjust the calibration conditions")
                    while urban_elec_factor <= 1:
                        if i < 10:
                            self.df.loc[
                                (self.df[SET_ELEC_CURRENT] == 1) & (self.df[SET_URBAN] == 2), SET_ELEC_POP_CALIB] *= 1.1
                            self.df[SET_ELEC_POP_CALIB] = np.minimum(self.df[SET_ELEC_POP_CALIB],
                                                                     self.df[SET_POP_CALIB])
                            urban_elec_modelled = self.df.loc[
                                (self.df[SET_ELEC_CURRENT] == 1) & (self.df[SET_URBAN] == 2), SET_ELEC_POP_CALIB].sum()
                            urban_elec_factor = urban_elec_modelled / urban_electrified
                            i += 1
                        else:
                            break

                if rural_elec_factor > 1:
                    self.df.loc[(self.df[SET_ELEC_CURRENT] == 1) & (self.df[SET_URBAN] <= 1), SET_ELEC_POP_CALIB] *= (
                            1 / rural_elec_factor)
                else:
                    i = 0
                    print(
                        "The rural settlements identified as electrified are lower than in statistics; Please re-adjust the calibration conditions")
                    while rural_elec_factor <= 1:
                        if i < 10:
                            self.df.loc[
                                (self.df[SET_ELEC_CURRENT] == 1) & (self.df[SET_URBAN] < 2), SET_ELEC_POP_CALIB] *= 1.1
                            self.df[SET_ELEC_POP_CALIB] = np.minimum(self.df[SET_ELEC_POP_CALIB],
                                                                     self.df[SET_POP_CALIB])
                            rural_elec_modelled = self.df.loc[
                                (self.df[SET_ELEC_CURRENT] == 1) & (self.df[SET_URBAN] < 2), SET_ELEC_POP_CALIB].sum()
                            rural_elec_factor = rural_elec_modelled / rural_electrified
                            i += 1
                        else:
                            break

                pop_elec = self.df.loc[self.df[SET_ELEC_CURRENT] == 1, SET_ELEC_POP_CALIB].sum()
                elec_modelled = pop_elec / total_pop

                # REVIEW. Added new calibration step for pop not meeting original steps, if prev elec pop is too small
                i = 0
                td_dist_2 = 0.1
                while elec_actual - elec_modelled > 0.01:
                    if i < 50:
                        pop_elec_2 = self.df.loc[(self.df[SET_ELEC_CURRENT] == 0) & (self.df[SET_POP_CALIB] > min_pop) &
                                                 (self.df[SET_CALIB_GRID_DIST] < td_dist_2), SET_POP_CALIB].sum()
                        if (pop_elec + pop_elec_2) / total_pop > elec_actual:
                            elec_modelled = (pop_elec + pop_elec_2) / total_pop
                            self.df.loc[(self.df[SET_ELEC_CURRENT] == 0) & (self.df[SET_POP_CALIB] > min_pop) &
                                        (self.df[SET_CALIB_GRID_DIST] < td_dist_2), SET_ELEC_POP_CALIB] = self.df[
                                SET_POP_CALIB]
                            self.df.loc[(self.df[SET_ELEC_CURRENT] == 0) & (self.df[SET_POP_CALIB] > min_pop) &
                                        (self.df[SET_CALIB_GRID_DIST] < td_dist_2), SET_ELEC_CURRENT] = 1
                        else:
                            i += 1
                            td_dist_2 += 0.1
                    else:
                        self.df.loc[(self.df[SET_ELEC_CURRENT] == 0) & (self.df[SET_POP_CALIB] > min_pop) &
                                    (self.df[SET_CALIB_GRID_DIST] < td_dist_2), SET_ELEC_POP_CALIB] = self.df[
                            SET_POP_CALIB]
                        self.df.loc[(self.df[SET_ELEC_CURRENT] == 0) & (self.df[SET_POP_CALIB] > min_pop) &
                                    (self.df[SET_CALIB_GRID_DIST] < td_dist_2), SET_ELEC_CURRENT] = 1
                        elec_modelled = (pop_elec + pop_elec_2) / total_pop
                        break

                if elec_modelled > elec_actual:
                    self.df[SET_ELEC_POP_CALIB] *= elec_actual / elec_modelled
                pop_elec = self.df.loc[self.df[SET_ELEC_CURRENT] == 1, SET_ELEC_POP_CALIB].sum()
                elec_modelled = pop_elec / total_pop

            # RUN_PARAM: Calibration parameters if only HV lines are available
            else:
                print(
                    'No transformers or MV lines were identified as input data; therefore we proceed to the calibration with HV line info')
                self.df.loc[
                    (self.df[SET_CALIB_GRID_DIST] < max_hv_dist) & (self.df[SET_NIGHT_LIGHTS] > min_night_lights) & (
                            self.df[SET_POP_CALIB] > min_pop), SET_ELEC_CURRENT] = 1

                urban_elec_modelled = self.df.loc[
                    (self.df[SET_ELEC_CURRENT] == 1) & (self.df[SET_URBAN] > 1), SET_ELEC_POP_CALIB].sum()
                rural_elec_modelled = self.df.loc[
                    (self.df[SET_ELEC_CURRENT] == 1) & (self.df[SET_URBAN] <= 1), SET_ELEC_POP_CALIB].sum()
                urban_elec_factor = urban_elec_modelled / urban_electrified
                rural_elec_factor = rural_elec_modelled / rural_electrified

                if urban_elec_factor > 1:
                    self.df.loc[(self.df[SET_ELEC_CURRENT] == 1) & (self.df[SET_URBAN] > 1), SET_ELEC_POP_CALIB] *= (
                            1 / urban_elec_factor)
                else:
                    print(
                        "The urban settlements identified as electrified are lower than in statistics; Please re-adjust the calibration conditions")

                if rural_elec_factor > 1:
                    self.df.loc[(self.df[SET_ELEC_CURRENT] == 1) & (self.df[SET_URBAN] <= 1), SET_ELEC_POP_CALIB] *= (
                            1 / rural_elec_factor)
                else:
                    print(
                        "The rural settlements identified as electrified are lower than in statistics; Please re-adjust the calibration conditions")

                pop_elec = self.df.loc[self.df[SET_ELEC_CURRENT] == 1, SET_ELEC_POP_CALIB].sum()
                elec_modelled = pop_elec / total_pop

                # REVIEW. Added new calibration step for pop not meeting original steps, if prev elec pop is too small
                i = 0
                td_dist_2 = 0.1
                while elec_actual - elec_modelled > 0.01:
                    if i < 50:
                        pop_elec_2 = self.df.loc[(self.df[SET_ELEC_CURRENT] == 0) & (self.df[SET_POP_CALIB] > min_pop) &
                                                 (self.df[SET_CALIB_GRID_DIST] < td_dist_2), SET_POP_CALIB].sum()
                        if (pop_elec + pop_elec_2) / total_pop > elec_actual:
                            elec_modelled = (pop_elec + pop_elec_2) / total_pop
                            self.df.loc[(self.df[SET_ELEC_CURRENT] == 0) & (self.df[SET_POP_CALIB] > min_pop) &
                                        (self.df[SET_CALIB_GRID_DIST] < td_dist_2), SET_ELEC_POP_CALIB] = self.df[
                                SET_POP_CALIB]
                            self.df.loc[(self.df[SET_ELEC_CURRENT] == 0) & (self.df[SET_POP_CALIB] > min_pop) &
                                        (self.df[SET_CALIB_GRID_DIST] < td_dist_2), SET_ELEC_CURRENT] = 1
                        else:
                            i += 1
                            td_dist_2 += 0.1
                    else:
                        self.df.loc[(self.df[SET_ELEC_CURRENT] == 0) & (self.df[SET_POP_CALIB] > min_pop) &
                                    (self.df[SET_CALIB_GRID_DIST] < td_dist_2), SET_ELEC_POP_CALIB] = self.df[
                            SET_POP_CALIB]
                        self.df.loc[(self.df[SET_ELEC_CURRENT] == 0) & (self.df[SET_POP_CALIB] > min_pop) &
                                    (self.df[SET_CALIB_GRID_DIST] < td_dist_2), SET_ELEC_CURRENT] = 1
                        elec_modelled = (pop_elec + pop_elec_2) / total_pop
                        break

                if elec_modelled > elec_actual:
                    self.df[SET_ELEC_POP_CALIB] *= elec_actual / elec_modelled
                pop_elec = self.df.loc[self.df[SET_ELEC_CURRENT] == 1, SET_ELEC_POP_CALIB].sum()
                elec_modelled = pop_elec / total_pop

            urban_elec_ratio = self.df.loc[(self.df[SET_ELEC_CURRENT] == 1) & (
                    self.df[SET_URBAN] > 1), SET_ELEC_POP_CALIB].sum() / urban_pop
            rural_elec_ratio = self.df.loc[(self.df[SET_ELEC_CURRENT] == 1) & (
                    self.df[SET_URBAN] <= 1), SET_ELEC_POP_CALIB].sum() / rural_pop

            print('The modelled electrification rate achieved is {0:.2f}.'
                  'Urban elec. rate is {1:.2f} and Rural elec. rate is {2:.2f}. \n'
                  'If this is not acceptable please revise this part of the algorithm'.format(elec_modelled-elec_actual,
                                                                                              urban_elec_ratio-elec_actual_urban,
                                                                                              rural_elec_ratio-elec_actual_rural))
            condition = 1

        self.df[SET_ELEC_FUTURE_GRID + "{}".format(start_year)] = \
            self.df.apply(lambda row: 1 if row[SET_ELEC_CURRENT] == 1 else 0, axis=1)
        self.df[SET_ELEC_FUTURE_OFFGRID + "{}".format(start_year)] = self.df.apply(lambda row: 0, axis=1)
        self.df[SET_ELEC_FUTURE_ACTUAL + "{}".format(start_year)] = \
            self.df.apply(lambda row: 1 if row[SET_ELEC_FUTURE_GRID + "{}".format(start_year)] == 1 or
                                           row[SET_ELEC_FUTURE_OFFGRID + "{}".format(start_year)] == 1 else 0, axis=1)
        self.df[SET_ELEC_FINAL_CODE + "{}".format(start_year)] = \
            self.df.apply(lambda row: 1 if row[SET_ELEC_CURRENT] == 1 else 99, axis=1)

        return elec_modelled, rural_elec_ratio, urban_elec_ratio
    
<<<<<<< HEAD
        
=======

>>>>>>> 2c1044da
    

    @staticmethod
    def get_2d_hash_table(x, y, unelectrified, distance_limit):
        """
        Generates the 2D Hash Table with the unelectrified locations hashed into the table for easy O(1) access.
        """

        hash_table = defaultdict(lambda: defaultdict(list))
        for unelec_row in unelectrified:
            hash_x = int(x[unelec_row] / distance_limit)
            hash_y = int(y[unelec_row] / distance_limit)
            hash_table[hash_x][hash_y].append(unelec_row)
        return hash_table

    @staticmethod
    def get_unelectrified_rows(hash_table, elec_row, x, y, distance_limit):
        """
        Returns all the unelectrified locations close to the electrified location
        based on the distance boundary limit specified by asking the 2D hash table.
        """

        unelec_list = []
        hash_x = int(x[elec_row] / distance_limit)
        hash_y = int(y[elec_row] / distance_limit)

        unelec_list.extend(hash_table.get(hash_x, {}).get(hash_y, []))
        unelec_list.extend(hash_table.get(hash_x, {}).get(hash_y - 1, []))
        unelec_list.extend(hash_table.get(hash_x, {}).get(hash_y + 1, []))

        unelec_list.extend(hash_table.get(hash_x + 1, {}).get(hash_y, []))
        unelec_list.extend(hash_table.get(hash_x + 1, {}).get(hash_y - 1, []))
        unelec_list.extend(hash_table.get(hash_x + 1, {}).get(hash_y + 1, []))

        unelec_list.extend(hash_table.get(hash_x - 1, {}).get(hash_y, []))
        unelec_list.extend(hash_table.get(hash_x - 1, {}).get(hash_y - 1, []))
        unelec_list.extend(hash_table.get(hash_x - 1, {}).get(hash_y + 1, []))

        return unelec_list

    def pre_electrification(self, grid_calc, grid_price, year, time_step, start_year):

        """" ... """

        logging.info('Define the initial electrification status')

        # Update electrification status based on already existing
        if (year - time_step) == start_year:
            self.df[SET_ELEC_FUTURE_GRID + "{}".format(year)] = 0
            self.df.loc[
                self.df[SET_ELEC_FUTURE_GRID + "{}".format(year - time_step)] == 1, SET_ELEC_FUTURE_GRID + "{}".format(
                    year)] = 1
        else:
            self.df[SET_ELEC_FUTURE_GRID + "{}".format(year)] = 0
            self.df.loc[
                self.df[SET_ELEC_FUTURE_GRID + "{}".format(year - time_step)] == 1, SET_ELEC_FUTURE_GRID + "{}".format(
                    year)] = 1
            self.df.loc[(self.df[SET_ELEC_FINAL_CODE + "{}".format(year - time_step)] == 1) & (
                    self.df[SET_LIMIT + "{}".format(year - time_step)] == 1), SET_ELEC_FUTURE_GRID + "{}".format(
                year)] = 1

        if (year - time_step) == start_year:
            self.df[SET_ELEC_FUTURE_OFFGRID + "{}".format(year)] = 0
            self.df.loc[self.df[SET_ELEC_FUTURE_OFFGRID + "{}".format(
                year - time_step)] == 1, SET_ELEC_FUTURE_OFFGRID + "{}".format(year)] = 1
        else:
            self.df[SET_ELEC_FUTURE_OFFGRID + "{}".format(year)] = 0
            self.df.loc[(self.df[SET_ELEC_FUTURE_OFFGRID + "{}".format(year - time_step)] == 1) &
                        (self.df[SET_ELEC_FUTURE_GRID + "{}".format(year - time_step)] != 1),
                        SET_ELEC_FUTURE_OFFGRID + "{}".format(year)] = 1
            self.df.loc[(self.df[SET_ELEC_FINAL_CODE + "{}".format(year - time_step)] != 1) & (
                    self.df[SET_LIMIT + "{}".format(year - time_step)] == 1), SET_ELEC_FUTURE_OFFGRID + "{}".format(
                year)] = 1

        if (year - time_step) == start_year:
            self.df[SET_ELEC_FUTURE_ACTUAL + "{}".format(year)] = 0
            self.df.loc[self.df[SET_ELEC_FUTURE_ACTUAL + "{}".format(
                year - time_step)] == 1, SET_ELEC_FUTURE_ACTUAL + "{}".format(year)] = 1
        else:
            self.df[SET_ELEC_FUTURE_ACTUAL + "{}".format(year)] = 0
            self.df.loc[self.df[SET_ELEC_FUTURE_ACTUAL + "{}".format(
                year - time_step)] == 1, SET_ELEC_FUTURE_ACTUAL + "{}".format(year)] = 1
            self.df.loc[self.df[SET_ELEC_FUTURE_GRID + "{}".format(
                year - time_step)] == 1, SET_ELEC_FUTURE_ACTUAL + "{}".format(year)] = 1
            self.df.loc[self.df[SET_ELEC_FUTURE_OFFGRID + "{}".format(
                year - time_step)] == 1, SET_ELEC_FUTURE_ACTUAL + "{}".format(year)] = 1

        self.df[SET_LCOE_GRID + "{}".format(year)] = 99
        self.df.loc[
            self.df[SET_ELEC_FUTURE_GRID + "{}".format(year)] == 1, SET_LCOE_GRID + "{}".format(year)] = grid_price

    def current_mv_line_dist(self):
        logging.info('Determine current MV line length')
        self.df[SET_MV_CONNECT_DIST] = 0
        self.df.loc[self.df[SET_ELEC_CURRENT] == 1, SET_MV_CONNECT_DIST] = self.df[SET_HV_DIST_CURRENT]
        self.df[SET_MIN_TD_DIST] = self.df[[SET_MV_DIST_PLANNED, SET_HV_DIST_PLANNED]].min(axis=1)

    def elec_extension(self, grid_calc, max_dist, year, start_year, end_year, timestep, grid_cap_gen_limit,
                       grid_connect_limit, auto_intensification=0, prioritization=0):
        """
        Iterate through all electrified settlements and find which settlements can be economically connected to the grid
        Repeat with newly electrified settlements until no more are added
        """
        prio = int(prioritization)
        new_grid_capacity = 0
        grid_capacity_limit = grid_cap_gen_limit
        x = (self.df[SET_X_DEG]).tolist()
        y = (self.df[SET_Y_DEG]).tolist()
        pop = self.df[SET_POP + "{}".format(year)].tolist()
        confl = self.df[SET_CONFLICT].tolist()
        travl = self.df[SET_TRAVEL_HOURS].tolist()
        enerperhh = self.df[SET_ENERGY_PER_CELL + "{}".format(year)]
        nupppphh = self.df[SET_NUM_PEOPLE_PER_HH]
        grid_cell_area = self.df[SET_GRID_CELL_AREA]
        prev_code = self.df[SET_ELEC_FINAL_CODE + "{}".format(year - timestep)]
        new_connections = self.df[SET_NEW_CONNECTIONS + "{}".format(year)]
        total_energy_per_cell = self.df[SET_TOTAL_ENERGY_PER_CELL]
        if year - timestep == start_year:
            elecorder = self.df[SET_ELEC_ORDER].tolist()
        else:
            elecorder = self.df[SET_ELEC_ORDER + "{}".format(year - timestep)].tolist()
        grid_penalty_ratio = self.df[SET_GRID_PENALTY].tolist()
        status = self.df[SET_ELEC_FUTURE_GRID + "{}".format(year)].tolist()
        min_code_lcoes = self.df[SET_MIN_OFFGRID_LCOE + "{}".format(year)].tolist()
        new_lcoes = self.df[SET_LCOE_GRID + "{}".format(year)].tolist()
        cell_path_real = self.df[SET_MV_CONNECT_DIST].tolist()
        planned_hv_dist = self.df[SET_HV_DIST_PLANNED].tolist()  # If connecting from anywhere on the HV line
        planned_mv_dist = self.df[SET_MV_DIST_PLANNED].tolist()  # If connecting from anywhere on the HV line
        self.df['new_connections_household'] = self.df[SET_NEW_CONNECTIONS + "{}".format(year)] / self.df[
            SET_NUM_PEOPLE_PER_HH]

        urban_initially_electrified = sum(self.df.loc[
                                              (self.df[SET_ELEC_FUTURE_GRID + "{}".format(year - timestep)] == 1) & (
                                                      self.df[SET_URBAN] == 2)][
                                              SET_ENERGY_PER_CELL + "{}".format(year)])
        rural_initially_electrified = sum(self.df.loc[
                                              (self.df[SET_ELEC_FUTURE_GRID + "{}".format(year - timestep)] == 1) & (
                                                      self.df[SET_URBAN] < 2)][
                                              SET_ENERGY_PER_CELL + "{}".format(year)])
        densification_connections = sum(
            self.df.loc[self.df[SET_ELEC_FUTURE_GRID + "{}".format(year - timestep)] == 1]['new_connections_household'])
        consumption = rural_initially_electrified + urban_initially_electrified
        average_load = consumption / (1 - grid_calc.distribution_losses) / HOURS_PER_YEAR  # kW
        peak_load = average_load / grid_calc.base_to_peak_load_ratio  # kW
        grid_capacity_limit -= peak_load
        grid_connect_limit -= densification_connections

        cell_path_adjusted = list(np.zeros(len(status)).tolist())
<<<<<<< HEAD
        electrified = self.df[SET_ELEC_FUTURE_GRID + "{}".format(year)].loc[self.df[SET_ELEC_FUTURE_GRID + "{}".format(year)]==1].index.values.tolist()
        unelectrified=self.df[SET_ELEC_FUTURE_GRID + "{}".format(year)].loc[self.df[SET_ELEC_FUTURE_GRID + "{}".format(year)]==0].index.values.tolist()
=======
        
    
        electrified = self.df[SET_ELEC_FUTURE_GRID + "{}".format(year)].loc[self.df[SET_ELEC_FUTURE_GRID + "{}".format(year)]==1].index.values.tolist()

        unelectrified=self.df[SET_ELEC_FUTURE_GRID + "{}".format(year)].loc[self.df[SET_ELEC_FUTURE_GRID + "{}".format(year)]==0].index.values.tolist()
        
>>>>>>> 2c1044da

        if (prio == 2) or (prio == 4):
            changes = []
            for unelec in unelectrified:
                try:
                    if planned_mv_dist[unelec] < auto_intensification:
                        consumption = enerperhh[unelec]  # kWh/year
                        average_load = consumption / (1 - grid_calc.distribution_losses) / HOURS_PER_YEAR  # kW
                        peak_load = average_load / grid_calc.base_to_peak_load_ratio  # kW
                        dist = planned_mv_dist[unelec]
                        dist_adjusted = grid_penalty_ratio[unelec] * dist

                        grid_lcoe = 0.001

                        new_lcoes[unelec] = grid_lcoe
                        cell_path_real[unelec] = dist
                        cell_path_adjusted[unelec] = dist_adjusted
                        new_grid_capacity += peak_load
                        grid_connect_limit -= new_connections[unelec] / nupppphh[unelec]
                        elecorder[unelec] = 0
                        changes.append(unelec)
                except KeyError:
                    pass

            electrified.extend(changes[:])
            unelectrified = set(unelectrified).difference(electrified)

        filtered_unelectrified = []
        for unelec in unelectrified:
            try:
                grid_lcoe = grid_calc.get_lcoe(energy_per_cell=enerperhh[unelec],
                                               start_year=year - timestep,
                                               end_year=end_year,
                                               people=pop[unelec],
                                               new_connections=new_connections[unelec],
                                               total_energy_per_cell=total_energy_per_cell[unelec],
                                               prev_code=prev_code[unelec],
                                               num_people_per_hh=nupppphh[unelec],
                                               grid_cell_area=grid_cell_area[unelec],
                                               conf_status=confl[unelec],
                                               travel_hours=travl[unelec],
                                               additional_mv_line_length=0,
                                               elec_loop=0)
                if grid_lcoe < min_code_lcoes[unelec]:
                    filtered_unelectrified.append(unelec)
            except KeyError:
                pass
        unelectrified = filtered_unelectrified

        close = []
        elec_nodes2 = []
        changes = []
        for elec in electrified:
            elec_nodes2.append((x[elec], y[elec]))

        def haversine(lon1, lat1, lon2, lat2):
            """
            Calculate the great circle distance between two points
            on the earth (specified in decimal degrees)
            """
            # convert decimal degrees to radians
            lon1, lat1, lon2, lat2 = map(radians, [lon1, lat1, lon2, lat2])

            # haversine formula
            dlon = lon2 - lon1
            dlat = lat2 - lat1
            a = sin(dlat / 2) ** 2 + cos(lat1) * cos(lat2) * sin(dlon / 2) ** 2
            c = 2 * asin(sqrt(a))
            r = 6371  # Radius of earth in kilometers. Use 3956 for miles
            return c * r

        def closest_elec(unelec_node, elec_nodes):
            deltas = elec_nodes - unelec_node
            dist_2 = np.einsum('ij,ij->i', deltas, deltas)
            min_dist = np.argmin(dist_2)
            return min_dist

        logging.info('Initially {} electrified'.format(len(electrified)))
        loops = 1

        # First round of extension from MV network
        for unelec in unelectrified:
<<<<<<< HEAD
=======

>>>>>>> 2c1044da
            consumption = enerperhh[unelec]  # kWh/year
            average_load = consumption / (1 - grid_calc.distribution_losses) / HOURS_PER_YEAR  # kW
            peak_load = average_load / grid_calc.base_to_peak_load_ratio  # kW
            dist = planned_mv_dist[unelec]
            dist_adjusted = grid_penalty_ratio[unelec] * dist
            if dist_adjusted <= max_dist:
                grid_lcoe = grid_calc.get_lcoe(energy_per_cell=enerperhh[unelec],
<<<<<<< HEAD
                                                   start_year=year - timestep,
                                                   end_year=end_year,
                                                   people=pop[unelec],
                                                   new_connections=new_connections[unelec],
                                                   total_energy_per_cell=total_energy_per_cell[unelec],
                                                   prev_code=prev_code[unelec],
                                                   num_people_per_hh=nupppphh[unelec],
                                                   grid_cell_area=grid_cell_area[unelec],
                                                   conf_status=confl[unelec],
                                                   travel_hours=travl[unelec],
                                                   additional_mv_line_length=dist_adjusted,
                                                   elec_loop=0)

                if grid_lcoe < min_code_lcoes[unelec]:
                    if (grid_lcoe < new_lcoes[unelec]) and (new_grid_capacity + peak_load < grid_capacity_limit) \
                                and (new_connections[unelec] / nupppphh[unelec] < grid_connect_limit):
=======
                                               start_year=year - timestep,
                                               end_year=end_year,
                                               people=pop[unelec],
                                               new_connections=new_connections[unelec],
                                               total_energy_per_cell=total_energy_per_cell[unelec],
                                               prev_code=prev_code[unelec],
                                               num_people_per_hh=nupppphh[unelec],
                                               grid_cell_area=grid_cell_area[unelec],
                                               conf_status=confl[unelec],
                                               travel_hours=travl[unelec],
                                               additional_mv_line_length=dist_adjusted,
                                               elec_loop=0)

                if grid_lcoe < min_code_lcoes[unelec]:
                    if (grid_lcoe < new_lcoes[unelec]) and (new_grid_capacity + peak_load < grid_capacity_limit) \
                            and (new_connections[unelec] / nupppphh[unelec] < grid_connect_limit):
>>>>>>> 2c1044da
                        new_lcoes[unelec] = grid_lcoe
                        cell_path_real[unelec] = dist
                        cell_path_adjusted[unelec] = dist_adjusted
                        new_grid_capacity += peak_load
                        grid_connect_limit -= new_connections[unelec] / nupppphh[unelec]
                        elecorder[unelec] = 1
                        if unelec not in changes:
                            changes.append(unelec)
<<<<<<< HEAD
                        else:
                            close.append(unelec)
=======
>>>>>>> 2c1044da
                    else:
                        close.append(unelec)
                else:
                    close.append(unelec)
            else:
                close.append(unelec)
        electrified = changes[:]
        unelectrified = close

        #  Extension from HV lines
        for unelec in unelectrified:
            consumption = enerperhh[unelec]  # kWh/year
            average_load = consumption / (1 - grid_calc.distribution_losses) / HOURS_PER_YEAR  # kW
            peak_load = average_load / grid_calc.base_to_peak_load_ratio  # kW
            dist = planned_hv_dist[unelec]
            dist_adjusted = grid_penalty_ratio[unelec] * dist
            if dist <= max_dist:
                elec_loop_value = 0
                grid_lcoe = grid_calc.get_lcoe(energy_per_cell=enerperhh[unelec],
                                                   start_year=year - timestep,
                                                   end_year=end_year,
                                                   people=pop[unelec],
                                                   new_connections=new_connections[unelec],
                                                   total_energy_per_cell=total_energy_per_cell[unelec],
                                                   prev_code=prev_code[unelec],
                                                   num_people_per_hh=nupppphh[unelec],
                                                   grid_cell_area=grid_cell_area[unelec],
                                                   conf_status=confl[unelec],
                                                   travel_hours=travl[unelec],
                                                   additional_mv_line_length=dist_adjusted,
                                                   elec_loop=elec_loop_value,
                                                   additional_transformer=1)
                if (grid_lcoe < min_code_lcoes[unelec]) and (new_grid_capacity + peak_load < grid_capacity_limit) \
                         and (new_connections[unelec] / nupppphh[unelec] < grid_connect_limit):
                        new_lcoes[unelec] = grid_lcoe
                        status[unelec] = 1
                        cell_path_real[unelec] = dist
                        cell_path_adjusted[unelec] = dist_adjusted
                        new_grid_capacity += peak_load
                        grid_connect_limit -= new_connections[unelec] / nupppphh[unelec]
                        elecorder[unelec] = 1
                        if unelec not in changes:
                            changes.append(unelec)
        electrified = changes[:]
        unelectrified = set(unelectrified).difference(electrified)

        #  Second to last round of extension loops from existing and new lines, including newly connected settlements
        while len(electrified) > 0:
            logging.info('Electrification loop {} with {} electrified'.format(loops, len(electrified)))
            loops += 1
            hash_table = self.get_2d_hash_table(x, y, electrified, max_dist)
            elec_nodes2 = []
            for elec in electrified:
                elec_nodes2.append((x[elec], y[elec]))
            elec_nodes2 = np.asarray(elec_nodes2)
            changes = []
            if len(elec_nodes2) > 0:
                for unelec in unelectrified:
                    consumption = enerperhh[unelec]  # kWh/year
                    average_load = consumption / (1 - grid_calc.distribution_losses) / HOURS_PER_YEAR  # kW
                    peak_load = average_load / grid_calc.base_to_peak_load_ratio  # kW

                    node = (x[unelec], y[unelec])
                    closest_elec_node = closest_elec(node, elec_nodes2)
                    dist = haversine(x[electrified[closest_elec_node]], y[electrified[closest_elec_node]],
                                         x[unelec], y[unelec])
                    dist_adjusted = grid_penalty_ratio[unelec] * dist
                    prev_dist = cell_path_real[electrified[closest_elec_node]]
                    if dist + prev_dist < max_dist:
                        grid_lcoe = grid_calc.get_lcoe(energy_per_cell=enerperhh[unelec],
                                                           start_year=year - timestep,
                                                           end_year=end_year,
                                                           people=pop[unelec],
                                                           new_connections=new_connections[unelec],
                                                           total_energy_per_cell=total_energy_per_cell[unelec],
                                                           prev_code=prev_code[unelec],
                                                           num_people_per_hh=nupppphh[unelec],
                                                           grid_cell_area=grid_cell_area[unelec],
                                                           conf_status=confl[unelec],
                                                           travel_hours=travl[unelec],
                                                           additional_mv_line_length=dist_adjusted,
                                                           elec_loop=elecorder[electrified[closest_elec_node]] + 1)
                        if grid_lcoe < min_code_lcoes[unelec]:
                            if (grid_lcoe < new_lcoes[unelec]) and \
                                    (new_grid_capacity + peak_load < grid_capacity_limit) \
                                    and (new_connections[unelec] / nupppphh[unelec] < grid_connect_limit):
                                    new_lcoes[unelec] = grid_lcoe
                                    cell_path_real[unelec] = dist + cell_path_real[electrified[closest_elec_node]]
                                    cell_path_adjusted[unelec] = dist_adjusted
                                    elecorder[unelec] = elecorder[electrified[closest_elec_node]] + 1
                                    new_grid_capacity += peak_load
                                    grid_connect_limit -= new_connections[unelec] / nupppphh[unelec]
                                    if unelec not in changes:
                                        changes.append(unelec)
                        elif new_grid_capacity + peak_load < grid_capacity_limit and 1 > 2:
                            electrified_hashed = self.get_unelectrified_rows(hash_table, unelec, x, y, max_dist)
                            grid_capacity_addition_loop = 0
                            for elec in electrified_hashed:
                                prev_dist = cell_path_real[elec]
                                dist = haversine(x[elec], y[elec], x[unelec], y[unelec])
                                dist_adjusted = grid_penalty_ratio[unelec] * dist
                                if prev_dist + dist < max_dist:
                                    grid_lcoe = grid_calc.get_lcoe(energy_per_cell=enerperhh[unelec],
                                                                   start_year=year - timestep,
                                                                   end_year=end_year,
                                                                   people=pop[unelec],
                                                                   new_connections=new_connections[unelec],
                                                                   total_energy_per_cell=total_energy_per_cell[
                                                                       unelec],
                                                                   prev_code=prev_code[unelec],
                                                                   num_people_per_hh=nupppphh[unelec],
                                                                   grid_cell_area=grid_cell_area[unelec],
                                                                   conf_status=confl[unelec],
                                                                   travel_hours=travl[unelec],
                                                                   additional_mv_line_length=dist_adjusted,
                                                                   elec_loop=elecorder[elec] + 1)
                                    if grid_lcoe < min_code_lcoes[unelec] and \
                                            (new_grid_capacity + peak_load < grid_capacity_limit) \
                                            and (new_connections[unelec] / nupppphh[unelec] < grid_connect_limit):
                                        if grid_lcoe < new_lcoes[unelec]:
                                            new_lcoes[unelec] = grid_lcoe
                                            cell_path_real[unelec] = dist + cell_path_real[elec]
                                            cell_path_adjusted[unelec] = dist_adjusted
                                            elecorder[unelec] = elecorder[elec] + 1
                                            if grid_capacity_addition_loop == 0:
                                                new_grid_capacity += peak_load
                                                grid_connect_limit -= new_connections[unelec] / nupppphh[unelec]
                                                grid_capacity_addition_loop += 1
                                            if unelec not in changes:
                                                changes.append(unelec)
            electrified = changes[:]
            unelectrified = set(unelectrified).difference(electrified)

        return new_lcoes, cell_path_adjusted, elecorder, cell_path_real

    #Runs the grid extension algorithm
    def set_scenario_variables(self, year, num_people_per_hh_rural, num_people_per_hh_urban, time_step, start_year,
                               urban_elec_ratio, rural_elec_ratio, urban_tier, rural_tier, end_year_pop,
                               productive_demand):
        """
        Set the basic scenario parameters that differ based on urban/rural
        So that they are in the table and can be read directly to calculate LCOEs
        """

        if end_year_pop == 0:
            self.df[SET_POP + "{}".format(year)] = self.df[SET_POP + "{}".format(year) + 'Low']
        else:
            self.df[SET_POP + "{}".format(year)] = self.df[SET_POP + "{}".format(year) + 'High']

        logging.info('Calculate new connections')
        # Calculate new connections for grid related purposes
        # REVIEW - This was changed based on your "newly created" column SET_ELEC_POP. Please review and check whether this creates any problem at your distribution_network function using people/new connections and energy_per_settlement/total_energy_per_settlement

        if year - time_step == start_year:
            # Assign new connections to those that are already electrified to a certain percent
            self.df.loc[(self.df[SET_ELEC_FUTURE_ACTUAL + "{}".format(
                year - time_step)] == 1), SET_NEW_CONNECTIONS + "{}".format(year)] = \
                (self.df[SET_POP + "{}".format(year)] - self.df[SET_ELEC_POP_CALIB])
            # Assign new connections to those that are not currently electrified
            self.df.loc[self.df[SET_ELEC_FUTURE_ACTUAL + "{}".format(year - time_step)] == 0,
                        SET_NEW_CONNECTIONS + "{}".format(year)] = self.df[SET_POP + "{}".format(year)]
            # Some conditioning to eliminate negative values if existing by mistake
            self.df.loc[self.df[SET_NEW_CONNECTIONS + "{}".format(year)] < 0,
                        SET_NEW_CONNECTIONS + "{}".format(year)] = 0
        else:
            # Assign new connections to settlements that are already electrified
            self.df.loc[self.df[SET_LIMIT + "{}".format(year - time_step)] == 1,
                        SET_NEW_CONNECTIONS + "{}".format(year)] = \
                (self.df[SET_POP + "{}".format(year)] - self.df[SET_POP + "{}".format(year - time_step)])

            # Assign new connections to settlements that were initially electrified but not prioritized during the timestep
            self.df.loc[(self.df[SET_LIMIT + "{}".format(year - time_step)] == 0) &
                        (self.df[SET_ELEC_CURRENT] == 1),
                        SET_NEW_CONNECTIONS + "{}".format(year)] = self.df[SET_POP + "{}".format(year)] - self.df[
                SET_ELEC_POP_CALIB]

            # Assing new connections to settlements that have not been electrified
            self.df.loc[(self.df[SET_LIMIT + "{}".format(year - time_step)] == 0) & (
                    self.df[SET_ELEC_CURRENT] == 0),
                        SET_NEW_CONNECTIONS + "{}".format(year)] = self.df[SET_POP + "{}".format(year)]

            # Some conditioning to eliminate negative values if existing by mistake
            self.df.loc[
                self.df[SET_NEW_CONNECTIONS + "{}".format(year)] < 0, SET_NEW_CONNECTIONS + "{}".format(year)] = 0

        logging.info('Setting electrification demand as per target per year')

        if max(self.df[SET_CAPITA_DEMAND]) == 0:
            # RUN_PARAM: This shall be changed if different urban/rural categorization is decided
            wb_tier_rural = int(rural_tier)
            wb_tier_urban_clusters = int(rural_tier)
            wb_tier_urban_centers = int(urban_tier)

            if wb_tier_urban_centers == 6:
                wb_tier_urban_centers = 'Custom'
            if wb_tier_urban_clusters == 6:
                wb_tier_urban_clusters = 'Custom'
            if wb_tier_rural == 6:
                wb_tier_rural = 'Custom'

            self.df[SET_CAPITA_DEMAND] = 0

            # RUN_PARAM: This shall be changed if different urban/rural categorization is decided
            # Create new columns assigning number of people per household as per Urban/Rural type
            self.df.loc[self.df[SET_URBAN] == 0, SET_NUM_PEOPLE_PER_HH] = num_people_per_hh_rural
            self.df.loc[self.df[SET_URBAN] == 1, SET_NUM_PEOPLE_PER_HH] = num_people_per_hh_rural
            self.df.loc[self.df[SET_URBAN] == 2, SET_NUM_PEOPLE_PER_HH] = num_people_per_hh_urban

            # Define per capita residential demand
            self.df.loc[self.df[SET_URBAN] == 0, SET_CAPITA_DEMAND] = self.df[
                SET_RESIDENTIAL_TIER + str(wb_tier_rural)]
            self.df.loc[self.df[SET_URBAN] == 1, SET_CAPITA_DEMAND] = self.df[
                SET_RESIDENTIAL_TIER + str(wb_tier_urban_clusters)]
            self.df.loc[self.df[SET_URBAN] == 2, SET_CAPITA_DEMAND] = self.df[
                SET_RESIDENTIAL_TIER + str(wb_tier_urban_centers)]

            # REVIEW, added Tier column
            tier_1 = 38.7  # 38.7 refers to kWh/household/year. It is the mean value between Tier 1 and Tier 2
            tier_2 = 219
            tier_3 = 803
            tier_4 = 2117
            tier_5 = 2993

            self.df[SET_TIER] = 5
            self.df.loc[self.df[SET_CAPITA_DEMAND] * self.df[SET_NUM_PEOPLE_PER_HH] < tier_4, SET_TIER] = 4
            self.df.loc[self.df[SET_CAPITA_DEMAND] * self.df[SET_NUM_PEOPLE_PER_HH] < tier_3, SET_TIER] = 3
            self.df.loc[self.df[SET_CAPITA_DEMAND] * self.df[SET_NUM_PEOPLE_PER_HH] < tier_2, SET_TIER] = 2
            self.df.loc[self.df[SET_CAPITA_DEMAND] * self.df[SET_NUM_PEOPLE_PER_HH] < tier_1, SET_TIER] = 1

            # Add commercial demand
            # agri = True if 'y' in input('Include agrcultural demand? <y/n> ') else False
            # if agri:
            if int(productive_demand) == 1:
                self.df[SET_CAPITA_DEMAND] += self.df[SET_AGRI_DEMAND]

            # commercial = True if 'y' in input('Include commercial demand? <y/n> ') else False
            # if commercial:
            if int(productive_demand) == 1:
                self.df[SET_CAPITA_DEMAND] += self.df[SET_COMMERCIAL_DEMAND]

            # health = True if 'y' in input('Include health demand? <y/n> ') else False
            # if health:
            if int(productive_demand) == 1:
                self.df[SET_CAPITA_DEMAND] += self.df[SET_HEALTH_DEMAND]

            # edu = True if 'y' in input('Include educational demand? <y/n> ') else False
            # if edu:
            if int(productive_demand) == 1:
                self.df[SET_CAPITA_DEMAND] += self.df[SET_EDU_DEMAND]

        self.df.loc[self.df[SET_URBAN] == 0, SET_ENERGY_PER_CELL + "{}".format(year)] = \
            self.df[SET_CAPITA_DEMAND] * self.df[SET_NEW_CONNECTIONS + "{}".format(year)]
        self.df.loc[self.df[SET_URBAN] == 1, SET_ENERGY_PER_CELL + "{}".format(year)] = \
            self.df[SET_CAPITA_DEMAND] * self.df[SET_NEW_CONNECTIONS + "{}".format(year)]
        self.df.loc[self.df[SET_URBAN] == 2, SET_ENERGY_PER_CELL + "{}".format(year)] = \
            self.df[SET_CAPITA_DEMAND] * self.df[SET_NEW_CONNECTIONS + "{}".format(year)]

        # if year - time_step == start_year:
        self.df.loc[self.df[SET_URBAN] == 0, SET_TOTAL_ENERGY_PER_CELL] = \
            self.df[SET_CAPITA_DEMAND] * self.df[SET_POP + "{}".format(year)]
        self.df.loc[self.df[SET_URBAN] == 1, SET_TOTAL_ENERGY_PER_CELL] = \
            self.df[SET_CAPITA_DEMAND] * self.df[SET_POP + "{}".format(year)]
        self.df.loc[self.df[SET_URBAN] == 2, SET_TOTAL_ENERGY_PER_CELL] = \
            self.df[SET_CAPITA_DEMAND] * self.df[SET_POP + "{}".format(year)]



    def calculate_off_grid_lcoes(self, mg_hydro_calc, mg_wind_calc, mg_pv_calc,
                                 sa_pv_calc, mg_diesel_calc, sa_diesel_calc,
                                 year, start_year, end_year, timestep, diesel_techs=0):
        """
        Calcuate the LCOEs for all off-grid technologies, and calculate the minimum, so that the electrification
        algorithm knows where the bar is before it becomes economical to electrify
        """

        # A df with all hydropower sites, to ensure that they aren't assigned more capacity than is available
        hydro_used = 'HydropowerUsed'  # the amount of the hydro potential that has been assigned
        hydro_df = self.df[[SET_HYDRO_FID, SET_HYDRO]].drop_duplicates(subset=SET_HYDRO_FID)
        hydro_df[hydro_used] = 0
        hydro_df = hydro_df.set_index(SET_HYDRO_FID)

        max_hydro_dist = 5  # the max distance in km to consider hydropower viable

        def hydro_lcoe(row):
            if row[SET_HYDRO_DIST] < max_hydro_dist:
                # calculate the capacity that would be added by the settlement
                additional_capacity = ((row[SET_NEW_CONNECTIONS + "{}".format(year)] *
                                        row[SET_ENERGY_PER_CELL + "{}".format(year)]) /
                                       (HOURS_PER_YEAR * mg_hydro_calc.capacity_factor *
                                        mg_hydro_calc.base_to_peak_load_ratio))

                # and add it to the tracking df
                hydro_df.loc[row[SET_HYDRO_FID], hydro_used] += additional_capacity

                # if it exceeds the available capacity, it's not an option
                if hydro_df.loc[row[SET_HYDRO_FID], hydro_used] > hydro_df.loc[row[SET_HYDRO_FID], SET_HYDRO]:
                    return 99

                else:
                    return mg_hydro_calc.get_lcoe(energy_per_cell=row[SET_ENERGY_PER_CELL + "{}".format(year)],
                                                  start_year=year - timestep,
                                                  end_year=end_year,
                                                  people=row[SET_POP + "{}".format(year)],
                                                  new_connections=row[SET_NEW_CONNECTIONS + "{}".format(year)],
                                                  total_energy_per_cell=row[SET_TOTAL_ENERGY_PER_CELL],
                                                  prev_code=row[SET_ELEC_FINAL_CODE + "{}".format(year - timestep)],
                                                  num_people_per_hh=row[SET_NUM_PEOPLE_PER_HH],
                                                  grid_cell_area=row[SET_GRID_CELL_AREA],
                                                  conf_status=row[SET_CONFLICT],
                                                  mv_line_length=row[SET_HYDRO_DIST])
            else:
                return 99

        logging.info('Calculate minigrid hydro LCOE')
        self.df[SET_LCOE_MG_HYDRO + "{}".format(year)] = self.df.apply(hydro_lcoe, axis=1)

        num_hydro_limited = hydro_df.loc[hydro_df[hydro_used] > hydro_df[SET_HYDRO]][SET_HYDRO].count()
        logging.info('{} potential hydropower sites were utilised to maximum capacity'.format(num_hydro_limited))

        logging.info('Calculate minigrid PV LCOE')
        self.df[SET_LCOE_MG_PV + "{}".format(year)] = self.df.apply(
            lambda row: mg_pv_calc.get_lcoe(energy_per_cell=row[SET_ENERGY_PER_CELL + "{}".format(year)],
                                            start_year=year - timestep,
                                            end_year=end_year,
                                            people=row[SET_POP + "{}".format(year)],
                                            new_connections=row[SET_NEW_CONNECTIONS + "{}".format(year)],
                                            total_energy_per_cell=row[SET_TOTAL_ENERGY_PER_CELL],
                                            prev_code=row[SET_ELEC_FINAL_CODE + "{}".format(year - timestep)],
                                            num_people_per_hh=row[SET_NUM_PEOPLE_PER_HH],
                                            grid_cell_area=row[SET_GRID_CELL_AREA],
                                            conf_status=row[SET_CONFLICT],
                                            capacity_factor=row[SET_GHI] / HOURS_PER_YEAR)
            if row[SET_GHI] > 1000
            else 99, axis=1)

        logging.info('Calculate minigrid wind LCOE')
        self.df[SET_LCOE_MG_WIND + "{}".format(year)] = self.df.apply(
            lambda row: mg_wind_calc.get_lcoe(energy_per_cell=row[SET_ENERGY_PER_CELL + "{}".format(year)],
                                              start_year=year - timestep,
                                              end_year=end_year,
                                              people=row[SET_POP + "{}".format(year)],
                                              new_connections=row[SET_NEW_CONNECTIONS + "{}".format(year)],
                                              total_energy_per_cell=row[SET_TOTAL_ENERGY_PER_CELL],
                                              prev_code=row[SET_ELEC_FINAL_CODE + "{}".format(year - timestep)],
                                              num_people_per_hh=row[SET_NUM_PEOPLE_PER_HH],
                                              grid_cell_area=row[SET_GRID_CELL_AREA],
                                              conf_status=row[SET_CONFLICT],
                                              capacity_factor=row[SET_WINDCF])
            if row[SET_WINDCF] > 0.1 else 99,
            axis=1)

        if diesel_techs == 0:
            self.df[SET_LCOE_MG_DIESEL + "{}".format(year)] = 99
            self.df[SET_LCOE_SA_DIESEL + "{}".format(year)] = 99
        else:
            logging.info('Calculate minigrid diesel LCOE')
            self.df[SET_LCOE_MG_DIESEL + "{}".format(year)] = self.df.apply(
                lambda row: mg_diesel_calc.get_lcoe(energy_per_cell=row[SET_ENERGY_PER_CELL + "{}".format(year)],
                                                    start_year=year - timestep,
                                                    end_year=end_year,
                                                    people=row[SET_POP + "{}".format(year)],
                                                    new_connections=row[SET_NEW_CONNECTIONS + "{}".format(year)],
                                                    total_energy_per_cell=row[SET_TOTAL_ENERGY_PER_CELL],
                                                    prev_code=row[SET_ELEC_FINAL_CODE + "{}".format(year - timestep)],
                                                    num_people_per_hh=row[SET_NUM_PEOPLE_PER_HH],
                                                    grid_cell_area=row[SET_GRID_CELL_AREA],
                                                    conf_status=row[SET_CONFLICT],
                                                    travel_hours=row[SET_TRAVEL_HOURS]), axis=1)

            logging.info('Calculate standalone diesel LCOE')
            self.df[SET_LCOE_SA_DIESEL + "{}".format(year)] = self.df.apply(
                lambda row: sa_diesel_calc.get_lcoe(energy_per_cell=row[SET_ENERGY_PER_CELL + "{}".format(year)],
                                                    start_year=year - timestep,
                                                    end_year=end_year,
                                                    people=row[SET_POP + "{}".format(year)],
                                                    new_connections=row[SET_NEW_CONNECTIONS + "{}".format(year)],
                                                    total_energy_per_cell=row[SET_TOTAL_ENERGY_PER_CELL],
                                                    prev_code=row[SET_ELEC_FINAL_CODE + "{}".format(year - timestep)],
                                                    num_people_per_hh=row[SET_NUM_PEOPLE_PER_HH],
                                                    grid_cell_area=row[SET_GRID_CELL_AREA],
                                                    conf_status=row[SET_CONFLICT],
                                                    travel_hours=row[SET_TRAVEL_HOURS]), axis=1)

        logging.info('Calculate standalone PV LCOE')
        self.df[SET_LCOE_SA_PV + "{}".format(year)] = self.df.apply(
            lambda row: sa_pv_calc.get_lcoe(energy_per_cell=row[SET_ENERGY_PER_CELL + "{}".format(year)],
                                            start_year=year - timestep,
                                            end_year=end_year,
                                            people=row[SET_POP + "{}".format(year)],
                                            new_connections=row[SET_NEW_CONNECTIONS + "{}".format(year)],
                                            total_energy_per_cell=row[SET_TOTAL_ENERGY_PER_CELL],
                                            prev_code=row[SET_ELEC_FINAL_CODE + "{}".format(year - timestep)],
                                            num_people_per_hh=row[SET_NUM_PEOPLE_PER_HH],
                                            grid_cell_area=row[SET_GRID_CELL_AREA],
                                            conf_status=row[SET_CONFLICT],
                                            capacity_factor=row[SET_GHI] / HOURS_PER_YEAR) if row[SET_GHI] > 1000
            else 99,
            axis=1)


        logging.info('Determine minimum technology (off-grid)')
        self.df[SET_MIN_OFFGRID + "{}".format(year)] = self.df[[SET_LCOE_SA_PV + "{}".format(year),
                                                                SET_LCOE_MG_WIND + "{}".format(year),
                                                                SET_LCOE_MG_PV + "{}".format(year),
                                                                SET_LCOE_MG_HYDRO + "{}".format(year),
                                                                SET_LCOE_MG_DIESEL + "{}".format(year),
                                                                SET_LCOE_SA_DIESEL + "{}".format(year)]].T.idxmin()

        logging.info('Determine minimum tech LCOE')
        self.df[SET_MIN_OFFGRID_LCOE + "{}".format(year)] = self.df[[SET_LCOE_SA_PV + "{}".format(year),
                                                                     SET_LCOE_MG_WIND + "{}".format(year),
                                                                     SET_LCOE_MG_PV + "{}".format(year),
                                                                     SET_LCOE_MG_HYDRO + "{}".format(year),
                                                                     SET_LCOE_MG_DIESEL + "{}".format(year),
                                                                     SET_LCOE_SA_DIESEL + "{}".format(year)]].T.min()

        codes = {SET_LCOE_MG_HYDRO + "{}".format(year): 7,
                 SET_LCOE_MG_WIND + "{}".format(year): 6,
                 SET_LCOE_MG_PV + "{}".format(year): 5,
                 SET_LCOE_MG_DIESEL + "{}".format(year): 4,
                 SET_LCOE_SA_DIESEL + "{}".format(year): 2,
                 SET_LCOE_SA_PV + "{}".format(year): 3}

        self.df.loc[self.df[SET_MIN_OFFGRID + "{}".format(year)] == SET_LCOE_MG_HYDRO + "{}".format(
            year), SET_MIN_OFFGRID_CODE + "{}".format(year)] = codes[SET_LCOE_MG_HYDRO + "{}".format(year)]
        self.df.loc[self.df[SET_MIN_OFFGRID + "{}".format(year)] == SET_LCOE_SA_PV + "{}".format(
            year), SET_MIN_OFFGRID_CODE + "{}".format(year)] = codes[SET_LCOE_SA_PV + "{}".format(year)]
        self.df.loc[self.df[SET_MIN_OFFGRID + "{}".format(year)] == SET_LCOE_MG_WIND + "{}".format(
            year), SET_MIN_OFFGRID_CODE + "{}".format(year)] = codes[SET_LCOE_MG_WIND + "{}".format(year)]
        self.df.loc[self.df[SET_MIN_OFFGRID + "{}".format(year)] == SET_LCOE_MG_PV + "{}".format(
            year), SET_MIN_OFFGRID_CODE + "{}".format(year)] = codes[SET_LCOE_MG_PV + "{}".format(year)]
        self.df.loc[self.df[SET_MIN_OFFGRID + "{}".format(year)] == SET_LCOE_MG_DIESEL + "{}".format(
            year), SET_MIN_OFFGRID_CODE + "{}".format(year)] = codes[SET_LCOE_MG_DIESEL + "{}".format(year)]
        self.df.loc[self.df[SET_MIN_OFFGRID + "{}".format(year)] == SET_LCOE_SA_DIESEL + "{}".format(
            year), SET_MIN_OFFGRID_CODE + "{}".format(year)] = codes[SET_LCOE_SA_DIESEL + "{}".format(year)]

    def results_columns(self, mg_hydro_calc, mg_wind_calc, mg_pv_calc, sa_pv_calc, mg_diesel_calc,
                        sa_diesel_calc, grid_calc, year):
        """
        Once the grid extension algorithm has been run, determine the minimum overall option, and calculate the
        capacity and investment requirements for each settlement
        """

        logging.info('Determine minimum overall')
        self.df[SET_MIN_OVERALL + "{}".format(year)] = self.df[[SET_LCOE_GRID + "{}".format(year),
                                                                SET_LCOE_SA_PV + "{}".format(year),
                                                                SET_LCOE_MG_WIND + "{}".format(year),
                                                                SET_LCOE_MG_PV + "{}".format(year),
                                                                SET_LCOE_MG_HYDRO + "{}".format(year),
                                                                SET_LCOE_MG_DIESEL + "{}".format(year),
                                                                SET_LCOE_SA_DIESEL + "{}".format(year)]].T.idxmin()

        logging.info('Determine minimum overall LCOE')
        self.df[SET_MIN_OVERALL_LCOE + "{}".format(year)] = self.df[[SET_LCOE_GRID + "{}".format(year),
                                                                     SET_LCOE_SA_PV + "{}".format(year),
                                                                     SET_LCOE_MG_WIND + "{}".format(year),
                                                                     SET_LCOE_MG_PV + "{}".format(year),
                                                                     SET_LCOE_MG_HYDRO + "{}".format(year),
                                                                     SET_LCOE_MG_DIESEL + "{}".format(year),
                                                                     SET_LCOE_SA_DIESEL + "{}".format(year)]].T.min()

        logging.info('Add technology codes')
        codes = {SET_LCOE_GRID + "{}".format(year): 1,
                 SET_LCOE_MG_HYDRO + "{}".format(year): 7,
                 SET_LCOE_MG_WIND + "{}".format(year): 6,
                 SET_LCOE_MG_PV + "{}".format(year): 5,
                 SET_LCOE_MG_DIESEL + "{}".format(year): 4,
                 SET_LCOE_SA_DIESEL + "{}".format(year): 2,
                 SET_LCOE_SA_PV + "{}".format(year): 3}

        self.df.loc[self.df[SET_MIN_OVERALL + "{}".format(year)] == SET_LCOE_GRID + "{}".format(year),
                    SET_MIN_OVERALL_CODE + "{}".format(year)] = codes[SET_LCOE_GRID + "{}".format(year)]
        self.df.loc[self.df[SET_MIN_OVERALL + "{}".format(year)] == SET_LCOE_MG_HYDRO + "{}".format(year),
                    SET_MIN_OVERALL_CODE + "{}".format(year)] = codes[SET_LCOE_MG_HYDRO + "{}".format(year)]
        self.df.loc[self.df[SET_MIN_OVERALL + "{}".format(year)] == SET_LCOE_SA_PV + "{}".format(year),
                    SET_MIN_OVERALL_CODE + "{}".format(year)] = codes[SET_LCOE_SA_PV + "{}".format(year)]
        self.df.loc[self.df[SET_MIN_OVERALL + "{}".format(year)] == SET_LCOE_MG_WIND + "{}".format(year),
                    SET_MIN_OVERALL_CODE + "{}".format(year)] = codes[SET_LCOE_MG_WIND + "{}".format(year)]
        self.df.loc[self.df[SET_MIN_OVERALL + "{}".format(year)] == SET_LCOE_MG_PV + "{}".format(year),
                    SET_MIN_OVERALL_CODE + "{}".format(year)] = codes[SET_LCOE_MG_PV + "{}".format(year)]
        self.df.loc[self.df[SET_MIN_OVERALL + "{}".format(year)] == SET_LCOE_MG_DIESEL + "{}".format(year),
                    SET_MIN_OVERALL_CODE + "{}".format(year)] = codes[SET_LCOE_MG_DIESEL + "{}".format(year)]
        self.df.loc[self.df[SET_MIN_OVERALL + "{}".format(year)] == SET_LCOE_SA_DIESEL + "{}".format(year),
                    SET_MIN_OVERALL_CODE + "{}".format(year)] = codes[SET_LCOE_SA_DIESEL + "{}".format(year)]

    def calculate_investments(self, mg_hydro_calc, mg_wind_calc, mg_pv_calc, sa_pv_calc, mg_diesel_calc,
                              sa_diesel_calc, grid_calc, year,
                              end_year, timestep):
        def res_investment_cost(row):
            min_code = row[SET_MIN_OVERALL_CODE + "{}".format(year)]

            if min_code == 2:
                return sa_diesel_calc.get_lcoe(energy_per_cell=row[SET_ENERGY_PER_CELL + "{}".format(year)],
                                               start_year=year - timestep,
                                               end_year=end_year,
                                               people=row[SET_POP + "{}".format(year)],
                                               new_connections=row[SET_NEW_CONNECTIONS + "{}".format(year)],
                                               total_energy_per_cell=row[SET_TOTAL_ENERGY_PER_CELL],
                                               prev_code=row[SET_ELEC_FINAL_CODE + "{}".format(year - timestep)],
                                               num_people_per_hh=row[SET_NUM_PEOPLE_PER_HH],
                                               grid_cell_area=row[SET_GRID_CELL_AREA],
                                               travel_hours=row[SET_TRAVEL_HOURS],
                                               conf_status=row[SET_CONFLICT],
                                               get_investment_cost=True)

            elif min_code == 3:
                return sa_pv_calc.get_lcoe(energy_per_cell=row[SET_ENERGY_PER_CELL + "{}".format(year)],
                                           start_year=year - timestep,
                                           end_year=end_year,
                                           people=row[SET_POP + "{}".format(year)],
                                           new_connections=row[SET_NEW_CONNECTIONS + "{}".format(year)],
                                           total_energy_per_cell=row[SET_TOTAL_ENERGY_PER_CELL],
                                           prev_code=row[SET_ELEC_FINAL_CODE + "{}".format(year - timestep)],
                                           num_people_per_hh=row[SET_NUM_PEOPLE_PER_HH],
                                           grid_cell_area=row[SET_GRID_CELL_AREA],
                                           capacity_factor=row[SET_GHI] / HOURS_PER_YEAR,
                                           conf_status=row[SET_CONFLICT],
                                           get_investment_cost=True)

            elif min_code == 6:
                return mg_wind_calc.get_lcoe(energy_per_cell=row[SET_ENERGY_PER_CELL + "{}".format(year)],
                                             start_year=year - timestep,
                                             end_year=end_year,
                                             people=row[SET_POP + "{}".format(year)],
                                             new_connections=row[SET_NEW_CONNECTIONS + "{}".format(year)],
                                             total_energy_per_cell=row[SET_TOTAL_ENERGY_PER_CELL],
                                             prev_code=row[SET_ELEC_FINAL_CODE + "{}".format(year - timestep)],
                                             num_people_per_hh=row[SET_NUM_PEOPLE_PER_HH],
                                             grid_cell_area=row[SET_GRID_CELL_AREA],
                                             capacity_factor=row[SET_WINDCF],
                                             conf_status=row[SET_CONFLICT],
                                             get_investment_cost=True)

            elif min_code == 4:
                return mg_diesel_calc.get_lcoe(energy_per_cell=row[SET_ENERGY_PER_CELL + "{}".format(year)],
                                               start_year=year - timestep,
                                               end_year=end_year,
                                               people=row[SET_POP + "{}".format(year)],
                                               new_connections=row[SET_NEW_CONNECTIONS + "{}".format(year)],
                                               total_energy_per_cell=row[SET_TOTAL_ENERGY_PER_CELL],
                                               prev_code=row[SET_ELEC_FINAL_CODE + "{}".format(year - timestep)],
                                               num_people_per_hh=row[SET_NUM_PEOPLE_PER_HH],
                                               grid_cell_area=row[SET_GRID_CELL_AREA],
                                               travel_hours=row[SET_TRAVEL_HOURS],
                                               conf_status=row[SET_CONFLICT],
                                               get_investment_cost=True)

            elif min_code == 5:
                return mg_pv_calc.get_lcoe(energy_per_cell=row[SET_ENERGY_PER_CELL + "{}".format(year)],
                                           start_year=year - timestep,
                                           end_year=end_year,
                                           people=row[SET_POP + "{}".format(year)],
                                           new_connections=row[SET_NEW_CONNECTIONS + "{}".format(year)],
                                           total_energy_per_cell=row[SET_TOTAL_ENERGY_PER_CELL],
                                           prev_code=row[SET_ELEC_FINAL_CODE + "{}".format(year - timestep)],
                                           num_people_per_hh=row[SET_NUM_PEOPLE_PER_HH],
                                           grid_cell_area=row[SET_GRID_CELL_AREA],
                                           capacity_factor=row[SET_GHI] / HOURS_PER_YEAR,
                                           conf_status=row[SET_CONFLICT],
                                           get_investment_cost=True)

            elif min_code == 7:
                return mg_hydro_calc.get_lcoe(energy_per_cell=row[SET_ENERGY_PER_CELL + "{}".format(year)],
                                              start_year=year - timestep,
                                              end_year=end_year,
                                              people=row[SET_POP + "{}".format(year)],
                                              new_connections=row[SET_NEW_CONNECTIONS + "{}".format(year)],
                                              total_energy_per_cell=row[SET_TOTAL_ENERGY_PER_CELL],
                                              prev_code=row[SET_ELEC_FINAL_CODE + "{}".format(year - timestep)],
                                              num_people_per_hh=row[SET_NUM_PEOPLE_PER_HH],
                                              grid_cell_area=row[SET_GRID_CELL_AREA],
                                              conf_status=row[SET_CONFLICT],
                                              mv_line_length=row[SET_HYDRO_DIST],
                                              get_investment_cost=True)

            elif min_code == 1:
                return grid_calc.get_lcoe(energy_per_cell=row[SET_ENERGY_PER_CELL + "{}".format(year)],
                                          start_year=year - timestep,
                                          end_year=end_year,
                                          people=row[SET_POP + "{}".format(year)],
                                          new_connections=row[SET_NEW_CONNECTIONS + "{}".format(year)],
                                          total_energy_per_cell=row[SET_TOTAL_ENERGY_PER_CELL],
                                          prev_code=row[SET_ELEC_FINAL_CODE + "{}".format(year - timestep)],
                                          num_people_per_hh=row[SET_NUM_PEOPLE_PER_HH],
                                          grid_cell_area=row[SET_GRID_CELL_AREA],
                                          conf_status=row[SET_CONFLICT],
                                          additional_mv_line_length=row[SET_MIN_GRID_DIST + "{}".format(year)],
                                          elec_loop=row[SET_ELEC_ORDER + "{}".format(year)],
                                          get_investment_cost=True)

            else:
                return 0

        logging.info('Calculate investment cost')
        self.df[SET_INVESTMENT_COST + "{}".format(year)] = self.df.apply(res_investment_cost, axis=1)

    def apply_limitations(self, eleclimit, year, timestep, prioritization, auto_densification=0):

        logging.info('Determine electrification limits')
        choice = int(prioritization)
        elec_limit_origin = eleclimit
        if (eleclimit == 1) & (choice != 4):
            self.df[SET_LIMIT + "{}".format(year)] = 1
            self.df[SET_INVEST_PER_CAPITA + "{}".format(year)] = self.df[SET_INVESTMENT_COST + "{}".format(year)] / \
                                                                 self.df[SET_NEW_CONNECTIONS + "{}".format(year)]
            elecrate = 1
        else:

            self.df[SET_LIMIT + "{}".format(year)] = 0

            # RUN_PARAM: Here one can modify the prioritization algorithm - Currently only the first option is reviewed and ready to be used
            if choice == 1:  # Prioritize grid densification first, then lowest investment per capita
                elecrate = 0
                min_investment = 0
                min_dist_to_cities = 50
                iter_limit_1 = 0
                iter_limit_2 = 0
                iter_limit_3 = 0
                iter_limit_4 = 0
                self.df[SET_INVEST_PER_CAPITA + "{}".format(year)] = self.df[SET_INVESTMENT_COST + "{}".format(year)] / \
                                                                     self.df[SET_NEW_CONNECTIONS + "{}".format(year)]
                step_size = self.df[SET_INVEST_PER_CAPITA + "{}".format(year)].quantile(q=0.95) / 100
                if sum(self.df[self.df[SET_ELEC_FUTURE_GRID + "{}".format(year - timestep)] == 1][
                           SET_POP + "{}".format(year)]) / \
                        self.df[SET_POP + "{}".format(year)].sum() < eleclimit:
                    eleclimit -= sum(self.df[self.df[SET_ELEC_FUTURE_GRID + "{}".format(year - timestep)] == 1][
                                         SET_POP + "{}".format(year)]) / \
                                 self.df[SET_POP + "{}".format(year)].sum()

                    while abs(elecrate - eleclimit) > 0.01:
                        elecrate = sum(self.df[(self.df[SET_INVEST_PER_CAPITA + "{}".format(year)] < min_investment) &
                                               (self.df[SET_ELEC_FUTURE_GRID + "{}".format(year - timestep)] == 0) &
                                               (self.df[SET_TRAVEL_HOURS] < min_dist_to_cities)][
                                           SET_POP + "{}".format(year)]) / \
                                   self.df[SET_POP + "{}".format(year)].sum()
                        if (eleclimit - elecrate > 0.01) and (iter_limit_3 < 100):
                            min_investment += step_size
                            iter_limit_3 += 1
                        elif ((elecrate - eleclimit) > 0.01) and (iter_limit_4 < 20):
                            min_investment -= 0.05 * step_size
                            iter_limit_4 += 1
                        else:
                            break

                    # Updating (using the SET_LIMIT function) what is electrified in the year and what is not
                    self.df.loc[
                        (self.df[SET_ELEC_FUTURE_GRID + "{}".format(year - timestep)] == 1), SET_LIMIT + "{}".format(
                            year)] = 1

                    self.df.loc[(self.df[SET_INVEST_PER_CAPITA + "{}".format(year)] <= min_investment) &
                                (self.df[SET_ELEC_FUTURE_GRID + "{}".format(year - timestep)] == 0) &
                                (self.df[SET_TRAVEL_HOURS] <= min_dist_to_cities), SET_LIMIT + "{}".format(year)] = 1

                    self.df.loc[(self.df[SET_INVEST_PER_CAPITA + "{}".format(year)] <= min_investment) &
                                (self.df[SET_ELEC_FUTURE_GRID + "{}".format(year - timestep)] == 0) &
                                (self.df[SET_TRAVEL_HOURS] > min_dist_to_cities), SET_LIMIT + "{}".format(year)] = 0

                    self.df.loc[(self.df[SET_INVEST_PER_CAPITA + "{}".format(year)] > min_investment) &
                                (self.df[SET_ELEC_FUTURE_GRID + "{}".format(
                                    year - timestep)] == 0), SET_LIMIT + "{}".format(year)] = 0

                    elecrate = self.df.loc[
                                   self.df[SET_LIMIT + "{}".format(year)] == 1, SET_POP + "{}".format(year)].sum() / \
                               self.df[SET_POP + "{}".format(year)].sum()
                else:
                    print(
                        "The electrification target set is quite low and has been reached by grid densification in already electrified areas")
                    self.df.loc[
                        (self.df[SET_ELEC_FUTURE_GRID + "{}".format(year - timestep)] == 1), SET_LIMIT + "{}".format(
                            year)] = 1
                    self.df.loc[
                        (self.df[SET_ELEC_FUTURE_GRID + "{}".format(year - timestep)] == 0), SET_LIMIT + "{}".format(
                            year)] = 0

                    elecrate = self.df.loc[
                                   self.df[SET_LIMIT + "{}".format(year)] == 1, SET_POP + "{}".format(year)].sum() / \
                               self.df[SET_POP + "{}".format(year)].sum()

            elif choice == 2:  # Prioritize grid densification/intensification (1 or 2 km).
                # Then lowest investment per capita
                self.df[SET_LIMIT + "{}".format(year)] = 0
                elecrate = 0
                min_investment = 0
                extension = 0
                iter_limit_4 = 0
                iter_limit_5 = 0
                self.df[SET_INVEST_PER_CAPITA + "{}".format(year)] = self.df[SET_INVESTMENT_COST + "{}".format(year)] / \
                                                                     self.df[SET_NEW_CONNECTIONS + "{}".format(year)]
                step_size = self.df[SET_INVEST_PER_CAPITA + "{}".format(year)].quantile(q=0.95) / 100
                densification_pop = sum(self.df[self.df[SET_ELEC_FUTURE_GRID + "{}".format(year - timestep)] == 1][
                                            SET_POP + "{}".format(year)])
                intensification_pop = sum(self.df[(self.df[SET_ELEC_FUTURE_GRID + "{}".format(year - timestep)] == 0) &
                                                  (self.df[SET_MV_DIST_PLANNED] < auto_densification)][
                                              SET_POP + "{}".format(year)])

                if (densification_pop + intensification_pop) / self.df[SET_POP + "{}".format(year)].sum() < eleclimit:
                    eleclimit -= densification_pop / self.df[SET_POP + "{}".format(year)].sum()
                    eleclimit -= intensification_pop / self.df[SET_POP + "{}".format(year)].sum()

                    while abs(elecrate - eleclimit) > 0.01:
                        extension = 1

                        elecrate = sum(
                            self.df[(self.df[SET_INVEST_PER_CAPITA + "{}".format(year)] < min_investment) &
                                    (self.df[SET_ELEC_FUTURE_GRID + "{}".format(year - timestep)] == 0) &
                                    (self.df[SET_MV_DIST_PLANNED] >= auto_densification)][
                                SET_POP + "{}".format(year)]) / \
                                   self.df[SET_POP + "{}".format(year)].sum()
                        if (eleclimit - elecrate > 0.01) and (iter_limit_4 < 100):
                            min_investment += step_size
                            iter_limit_4 += 1
                        elif ((elecrate - eleclimit) > 0.01) and (iter_limit_5 < 50):
                            min_investment -= 0.02 * step_size
                            iter_limit_5 += 1
                            iter_limit_4 = 100
                        else:
                            break

                    # Updating (using the SET_LIMIT function) what is electrified in the year and what is not
                    self.df.loc[(self.df[SET_ELEC_FUTURE_GRID + "{}".format(year - timestep)] == 1),
                                SET_LIMIT + "{}".format(year)] = 1

                    self.df.loc[self.df[SET_MV_DIST_PLANNED] < auto_densification, SET_LIMIT + "{}".format(year)] = 1

                    if extension == 1:
                        self.df.loc[(self.df[SET_INVEST_PER_CAPITA + "{}".format(year)] <= min_investment),
                                    SET_LIMIT + "{}".format(year)] = 1

                else:
                    print("The electrification target set is quite low,"
                          " and has been reached by grid densification/intensification")
                    self.df.loc[(self.df[SET_ELEC_FUTURE_GRID + "{}".format(year - timestep)] == 1),
                                SET_LIMIT + "{}".format(year)] = 1
                    self.df.loc[(self.df[SET_MV_DIST_PLANNED] < auto_densification), SET_LIMIT + "{}".format(year)] = 1

                elecrate = self.df.loc[self.df[SET_LIMIT + "{}".format(year)] == 1,
                                       SET_POP + "{}".format(year)].sum() / self.df[SET_POP + "{}".format(year)].sum()

            elif choice == 3:
                # Prioritize grid densification first. Then lowest investment per capita in areas close to cities.
                elecrate = 0
                min_investment = 0
                min_dist_to_cities = 1
                iter_limit_1 = 0
                iter_limit_2 = 0
                iter_limit_3 = 0

                self.df[SET_INVEST_PER_CAPITA + "{}".format(year)] = \
                    self.df[SET_INVESTMENT_COST + "{}".format(year)] / self.df[SET_NEW_CONNECTIONS + "{}".format(year)]
                step_size = self.df[SET_INVEST_PER_CAPITA + "{}".format(year)].quantile(q=0.95) / 100
                if sum(self.df[self.df[SET_ELEC_FUTURE_GRID + "{}".format(year - timestep)] == 1][
                           SET_POP + "{}".format(year)]) / \
                        self.df[SET_POP + "{}".format(year)].sum() < eleclimit:
                    eleclimit -= sum(self.df[self.df[SET_ELEC_FUTURE_GRID + "{}".format(year - timestep)] == 1][
                                         SET_POP + "{}".format(year)]) / \
                                 self.df[SET_POP + "{}".format(year)].sum()

                    while abs(elecrate - eleclimit) > 0.01:
                        elecrate = sum(self.df[(self.df[SET_INVEST_PER_CAPITA + "{}".format(year)] < min_investment) &
                                               (self.df[SET_ELEC_FUTURE_GRID + "{}".format(year - timestep)] == 0) &
                                               (self.df[SET_TRAVEL_HOURS] < min_dist_to_cities)][
                                           SET_POP + "{}".format(year)]) / \
                                   self.df[SET_POP + "{}".format(year)].sum()
                        if eleclimit - elecrate > 0.02 and iter_limit_3 < 100:
                            min_investment += step_size
                            iter_limit_3 += 1
                        elif (eleclimit - elecrate > 0.01) and (iter_limit_1 < 5):
                            min_dist_to_cities += 0.5
                            iter_limit_1 += 1
                            iter_limit_3 = 0
                            min_investment = 0
                        elif ((eleclimit - elecrate) < -0.01) and (iter_limit_2 < 100):
                            min_investment -= step_size / 20
                            iter_limit_2 += 1
                        else:
                            break

                    # Updating (using the SET_LIMIT function) what is electrified in the year and what is not
                    self.df.loc[
                        (self.df[SET_ELEC_FUTURE_GRID + "{}".format(year - timestep)] == 1), SET_LIMIT + "{}".format(
                            year)] = 1

                    self.df.loc[(self.df[SET_INVEST_PER_CAPITA + "{}".format(year)] <= min_investment) &
                                (self.df[SET_ELEC_FUTURE_GRID + "{}".format(year - timestep)] == 0) &
                                (self.df[SET_TRAVEL_HOURS] <= min_dist_to_cities), SET_LIMIT + "{}".format(year)] = 1

                    self.df.loc[(self.df[SET_INVEST_PER_CAPITA + "{}".format(year)] <= min_investment) &
                                (self.df[SET_ELEC_FUTURE_GRID + "{}".format(year - timestep)] == 0) &
                                (self.df[SET_TRAVEL_HOURS] > min_dist_to_cities), SET_LIMIT + "{}".format(year)] = 0

                    self.df.loc[(self.df[SET_INVEST_PER_CAPITA + "{}".format(year)] > min_investment) &
                                (self.df[SET_ELEC_FUTURE_GRID + "{}".format(
                                    year - timestep)] == 0), SET_LIMIT + "{}".format(year)] = 0

                else:
                    print("The electrification target set is quite low,"
                          " and has been reached by grid densification in already electrified areas")
                    self.df.loc[(self.df[SET_ELEC_FUTURE_GRID + "{}".format(year - timestep)] == 1),
                                SET_LIMIT + "{}".format(year)] = 1
                    self.df.loc[(self.df[SET_ELEC_FUTURE_GRID + "{}".format(year - timestep)] == 0),
                                SET_LIMIT + "{}".format(year)] = 0

                elecrate = self.df.loc[self.df[SET_LIMIT + "{}".format(year)] == 1,
                                       SET_POP + "{}".format(year)].sum() / self.df[SET_POP + "{}".format(year)].sum()

            elif choice == 4:
                self.df[SET_LIMIT + "{}".format(year)] = 0

                self.df.loc[(self.df[SET_ELEC_FUTURE_GRID + "{}".format(year - timestep)] == 1),SET_LIMIT + "{}".format(year)] = 1
                self.df.loc[self.df[SET_MV_DIST_PLANNED] < auto_densification, SET_LIMIT + "{}".format(year)] = 1
                elecrate = self.df.loc[self.df[SET_LIMIT + "{}".format(year)] == 1,
                                       SET_POP + "{}".format(year)].sum() / self.df[SET_POP + "{}".format(year)].sum()

            elif choice == 5:  # Prioritize grid densification first, then lowest investment per capita combined with travel time
                elecrate = 0
                min_investment = 0
                min_dist_to_cities = max(self.df[SET_TRAVEL_HOURS])
                iter_limit_1 = 0
                iter_limit_2 = 0
                iter_limit_3 = 0
                iter_limit_4 = 0
                self.df[SET_INVEST_PER_CAPITA + "{}".format(year)] = self.df[SET_INVESTMENT_COST + "{}".format(year)] / \
                                                                     self.df[SET_NEW_CONNECTIONS + "{}".format(year)]
                step_size = self.df[SET_INVEST_PER_CAPITA + "{}".format(year)].quantile(q=0.95) / 20
                travel_time_step = self.df[SET_TRAVEL_HOURS].quantile(q=1) / 100
                if sum(self.df[self.df[SET_ELEC_FUTURE_GRID + "{}".format(year - timestep)] == 1][
                           SET_POP + "{}".format(year)]) / \
                        self.df[SET_POP + "{}".format(year)].sum() < eleclimit:
                    eleclimit -= sum(self.df[self.df[SET_ELEC_FUTURE_GRID + "{}".format(year - timestep)] == 1][
                                         SET_POP + "{}".format(year)]) / \
                                 self.df[SET_POP + "{}".format(year)].sum()

                    while abs(elecrate - eleclimit) > 0.01:
                        elecrate = sum(self.df[(self.df[SET_INVEST_PER_CAPITA + "{}".format(year)] < min_investment) &
                                               (self.df[SET_ELEC_FUTURE_GRID + "{}".format(year - timestep)] == 0) &
                                               (self.df[SET_TRAVEL_HOURS] < min_dist_to_cities)][
                                           SET_POP + "{}".format(year)]) / \
                                   self.df[SET_POP + "{}".format(year)].sum()
                        if (eleclimit - elecrate > 0.01) and (iter_limit_3 < 20):
                            min_investment += step_size
                            iter_limit_3 += 1
                        elif ((elecrate - eleclimit) > 0.01) and (iter_limit_4 < 100):
                            min_dist_to_cities -= travel_time_step
                            iter_limit_4 += 1
                        else:
                            break

                    # Updating (using the SET_LIMIT function) what is electrified in the year and what is not
                    self.df.loc[
                        (self.df[SET_ELEC_FUTURE_GRID + "{}".format(year - timestep)] == 1), SET_LIMIT + "{}".format(
                            year)] = 1

                    self.df.loc[(self.df[SET_INVEST_PER_CAPITA + "{}".format(year)] <= min_investment) &
                                (self.df[SET_ELEC_FUTURE_GRID + "{}".format(year - timestep)] == 0) &
                                (self.df[SET_TRAVEL_HOURS] <= min_dist_to_cities), SET_LIMIT + "{}".format(year)] = 1

                    self.df.loc[(self.df[SET_INVEST_PER_CAPITA + "{}".format(year)] <= min_investment) &
                                (self.df[SET_ELEC_FUTURE_GRID + "{}".format(year - timestep)] == 0) &
                                (self.df[SET_TRAVEL_HOURS] > min_dist_to_cities), SET_LIMIT + "{}".format(year)] = 0

                    self.df.loc[(self.df[SET_INVEST_PER_CAPITA + "{}".format(year)] > min_investment) &
                                (self.df[SET_ELEC_FUTURE_GRID + "{}".format(
                                    year - timestep)] == 0), SET_LIMIT + "{}".format(year)] = 0

                    elecrate = self.df.loc[
                                   self.df[SET_LIMIT + "{}".format(year)] == 1, SET_POP + "{}".format(year)].sum() / \
                               self.df[SET_POP + "{}".format(year)].sum()
                else:
                    print(
                        "The electrification target set is quite low and has been reached by grid densification in already electrified areas")
                    self.df.loc[
                        (self.df[SET_ELEC_FUTURE_GRID + "{}".format(year - timestep)] == 1), SET_LIMIT + "{}".format(
                            year)] = 1
                    self.df.loc[
                        (self.df[SET_ELEC_FUTURE_GRID + "{}".format(year - timestep)] == 0), SET_LIMIT + "{}".format(
                            year)] = 0

                    elecrate = self.df.loc[
                                   self.df[SET_LIMIT + "{}".format(year)] == 1, SET_POP + "{}".format(year)].sum() / \
                               self.df[SET_POP + "{}".format(year)].sum()


            # TODO The algorithm needs to be updated
            # Review is required
            elif choice == 99:
                elecrate = 0
                min_investment = 0
                self.df[SET_INVEST_PER_CAPITA + "{}".format(year)] = self.df[SET_INVESTMENT_COST + "{}".format(year)] / \
                                                                     self.df[SET_NEW_CONNECTIONS + "{}".format(year)]
                while elecrate < eleclimit:
                    elecrate = sum(self.df[self.df[SET_INVEST_PER_CAPITA + "{}".format(year)] < min_investment][
                                       SET_POP + "{}".format(year)]) / self.df[SET_POP + "{}".format(year)].sum()
                    if elecrate < 0.999 * eleclimit:
                        min_investment += 1
                    else:
                        break
                self.df.loc[
                    self.df[SET_INVEST_PER_CAPITA + "{}".format(year)] <= min_investment, SET_LIMIT + "{}".format(
                        year)] = 1
                self.df.loc[
                    self.df[SET_INVEST_PER_CAPITA + "{}".format(year)] > min_investment, SET_LIMIT + "{}".format(
                        year)] = 0

            # TODO The algorithm needs to be updated
            # Review is required
            elif choice == 99:  # Prioritize lowest LCOE (Not tested)
                elecrate = 1
                min_lcoe = 0
                while elecrate >= eleclimit:
                    elecrate = sum(self.df[self.df[SET_MIN_OVERALL_LCOE + "{}".format(year)] < min_lcoe][
                                       SET_POP + "{}".format(year)]) / self.df[SET_POP + "{}".format(year)].sum()
                    if elecrate > 1.001 * eleclimit:
                        min_lcoe += 0.001
                    else:
                        break
                self.df.loc[
                    self.df[SET_MIN_OVERALL_LCOE + "{}".format(year)] <= min_lcoe, SET_LIMIT + "{}".format(year)] = 1
                self.df.loc[
                    self.df[SET_MIN_OVERALL_LCOE + "{}".format(year)] > min_lcoe, SET_LIMIT + "{}".format(year)] = 0

        print("The electrification rate achieved in {} is {:.1f} %".format(year, (elecrate - elec_limit_origin)*100))

    def final_decision(self, mg_hydro_calc, mg_wind_calc, mg_pv_calc, sa_pv_calc, mg_diesel_calc,
                       sa_diesel_calc, grid_calc, year, end_year,
                       timestep):
        """" ... """

        logging.info('Determine final electrification decision')

        # Defining what is electrified in a given year by the grid after prioritization process has finished
        self.df[SET_ELEC_FINAL_GRID + "{}".format(year)] = 0
        self.df.loc[
            (self.df[SET_ELEC_FUTURE_GRID + "{}".format(year)] == 1), SET_ELEC_FINAL_GRID + "{}".format(year)] = 1
        self.df.loc[
            (self.df[SET_LIMIT + "{}".format(year)] == 1) & (self.df[SET_MIN_OVERALL_CODE + "{}".format(year)] == 1), SET_ELEC_FINAL_GRID + "{}".format(year)] = 1
        # Define what is electrified in a given year by off-grid after prioritization process has finished
        self.df[SET_ELEC_FINAL_OFFGRID + "{}".format(year)] = 0
        self.df.loc[(self.df[SET_ELEC_FUTURE_OFFGRID + "{}".format(year)] == 1) & (
                self.df[SET_MIN_OVERALL_CODE + "{}".format(year)] != 1), SET_ELEC_FINAL_OFFGRID + "{}".format(
            year)] = 1
        self.df.loc[(self.df[SET_LIMIT + "{}".format(year)] == 1) & (
                self.df[SET_ELEC_FINAL_GRID + "{}".format(year)] == 0), SET_ELEC_FINAL_OFFGRID + "{}".format(
            year)] = 1
        self.df.loc[
            (self.df[SET_LIMIT + "{}".format(year)] == 1) & (self.df[SET_MIN_OVERALL_CODE + "{}".format(year)] == 0), SET_ELEC_FINAL_OFFGRID + "{}".format(year)] = 1

        #
        self.df.loc[
            (self.df[SET_LIMIT + "{}".format(year)] == 1) & (self.df[SET_ELEC_FINAL_GRID + "{}".format(year)] == 1),
            SET_ELEC_FINAL_CODE + "{}".format(year)] = 1

        self.df.loc[
            (self.df[SET_LIMIT + "{}".format(year)] == 1) & (self.df[SET_ELEC_FINAL_OFFGRID + "{}".format(year)] == 1),
            SET_ELEC_FINAL_CODE + "{}".format(year)] = self.df[SET_MIN_OFFGRID_CODE + "{}".format(year)]

        self.df.loc[(self.df[SET_LIMIT + "{}".format(year)] == 0),
                    SET_ELEC_FINAL_CODE + "{}".format(year)] = 99

        logging.info('Calculate new capacity')

        self.df.loc[self.df[SET_ELEC_FINAL_CODE + "{}".format(year)] == 1, SET_NEW_CAPACITY + "{}".format(year)] = (
                (self.df[SET_ENERGY_PER_CELL + "{}".format(year)]) /
                (HOURS_PER_YEAR * grid_calc.capacity_factor * grid_calc.base_to_peak_load_ratio *
                 (1 - grid_calc.distribution_losses)))

        self.df.loc[self.df[SET_ELEC_FINAL_CODE + "{}".format(year)] == 7, SET_NEW_CAPACITY + "{}".format(year)] = (
                (self.df[SET_ENERGY_PER_CELL + "{}".format(year)]) /
                (HOURS_PER_YEAR * mg_hydro_calc.capacity_factor * mg_hydro_calc.base_to_peak_load_ratio *
                 (1 - mg_hydro_calc.distribution_losses)))

        self.df.loc[self.df[SET_ELEC_FINAL_CODE + "{}".format(year)] == 5, SET_NEW_CAPACITY + "{}".format(year)] = (
                (self.df[SET_ENERGY_PER_CELL + "{}".format(year)]) /
                (HOURS_PER_YEAR * (self.df[SET_GHI] / HOURS_PER_YEAR) * mg_pv_calc.base_to_peak_load_ratio *
                 (1 - mg_pv_calc.distribution_losses)))

        self.df.loc[self.df[SET_ELEC_FINAL_CODE + "{}".format(year)] == 6, SET_NEW_CAPACITY + "{}".format(year)] = (
                (self.df[SET_ENERGY_PER_CELL + "{}".format(year)]) /
                (HOURS_PER_YEAR * self.df[SET_WINDCF] * mg_wind_calc.base_to_peak_load_ratio *
                 (1 - mg_wind_calc.distribution_losses)))

        self.df.loc[self.df[SET_ELEC_FINAL_CODE + "{}".format(year)] == 4, SET_NEW_CAPACITY + "{}".format(year)] = (
                (self.df[SET_ENERGY_PER_CELL + "{}".format(year)]) /
                (HOURS_PER_YEAR * mg_diesel_calc.capacity_factor * mg_diesel_calc.base_to_peak_load_ratio *
                 (1 - mg_diesel_calc.distribution_losses)))

        self.df.loc[self.df[SET_ELEC_FINAL_CODE + "{}".format(year)] == 2, SET_NEW_CAPACITY + "{}".format(year)] = (
                (self.df[SET_ENERGY_PER_CELL + "{}".format(year)]) /
                (HOURS_PER_YEAR * sa_diesel_calc.capacity_factor * sa_diesel_calc.base_to_peak_load_ratio *
                 (1 - sa_diesel_calc.distribution_losses)))

        self.df.loc[self.df[SET_ELEC_FINAL_CODE + "{}".format(year)] == 3, SET_NEW_CAPACITY + "{}".format(year)] = (
                (self.df[SET_ENERGY_PER_CELL + "{}".format(year)]) /
                (HOURS_PER_YEAR * (self.df[SET_GHI] / HOURS_PER_YEAR) * sa_pv_calc.base_to_peak_load_ratio *
                 (1 - sa_pv_calc.distribution_losses)))

        self.df.loc[self.df[SET_ELEC_FINAL_CODE + "{}".format(year)] == 99, SET_NEW_CAPACITY + "{}".format(year)] = 0

        def res_investment_cost(row):
            min_code = row[SET_ELEC_FINAL_CODE + "{}".format(year)]

            if min_code == 2:
                return sa_diesel_calc.get_lcoe(energy_per_cell=row[SET_ENERGY_PER_CELL + "{}".format(year)],
                                               start_year=year - timestep,
                                               end_year=end_year,
                                               people=row[SET_POP + "{}".format(year)],
                                               new_connections=row[SET_NEW_CONNECTIONS + "{}".format(year)],
                                               total_energy_per_cell=row[SET_TOTAL_ENERGY_PER_CELL],
                                               prev_code=row[SET_ELEC_FINAL_CODE + "{}".format(year - timestep)],
                                               num_people_per_hh=row[SET_NUM_PEOPLE_PER_HH],
                                               grid_cell_area=row[SET_GRID_CELL_AREA],
                                               travel_hours=row[SET_TRAVEL_HOURS],
                                               conf_status=row[SET_CONFLICT],
                                               get_investment_cost=True)

            elif min_code == 3:
                return sa_pv_calc.get_lcoe(energy_per_cell=row[SET_ENERGY_PER_CELL + "{}".format(year)],
                                           start_year=year - timestep,
                                           end_year=end_year,
                                           people=row[SET_POP + "{}".format(year)],
                                           new_connections=row[SET_NEW_CONNECTIONS + "{}".format(year)],
                                           total_energy_per_cell=row[SET_TOTAL_ENERGY_PER_CELL],
                                           prev_code=row[SET_ELEC_FINAL_CODE + "{}".format(year - timestep)],
                                           num_people_per_hh=row[SET_NUM_PEOPLE_PER_HH],
                                           grid_cell_area=row[SET_GRID_CELL_AREA],
                                           capacity_factor=row[SET_GHI] / HOURS_PER_YEAR,
                                           conf_status=row[SET_CONFLICT],
                                           get_investment_cost=True)

            elif min_code == 6:
                return mg_wind_calc.get_lcoe(energy_per_cell=row[SET_ENERGY_PER_CELL + "{}".format(year)],
                                             start_year=year - timestep,
                                             end_year=end_year,
                                             people=row[SET_POP + "{}".format(year)],
                                             new_connections=row[SET_NEW_CONNECTIONS + "{}".format(year)],
                                             total_energy_per_cell=row[SET_TOTAL_ENERGY_PER_CELL],
                                             prev_code=row[SET_ELEC_FINAL_CODE + "{}".format(year - timestep)],
                                             num_people_per_hh=row[SET_NUM_PEOPLE_PER_HH],
                                             grid_cell_area=row[SET_GRID_CELL_AREA],
                                             capacity_factor=row[SET_WINDCF],
                                             conf_status=row[SET_CONFLICT],
                                             get_investment_cost=True)

            elif min_code == 4:
                return mg_diesel_calc.get_lcoe(energy_per_cell=row[SET_ENERGY_PER_CELL + "{}".format(year)],
                                               start_year=year - timestep,
                                               end_year=end_year,
                                               people=row[SET_POP + "{}".format(year)],
                                               new_connections=row[SET_NEW_CONNECTIONS + "{}".format(year)],
                                               total_energy_per_cell=row[SET_TOTAL_ENERGY_PER_CELL],
                                               prev_code=row[SET_ELEC_FINAL_CODE + "{}".format(year - timestep)],
                                               num_people_per_hh=row[SET_NUM_PEOPLE_PER_HH],
                                               grid_cell_area=row[SET_GRID_CELL_AREA],
                                               travel_hours=row[SET_TRAVEL_HOURS],
                                               conf_status=row[SET_CONFLICT],
                                               get_investment_cost=True)

            elif min_code == 5:
                return mg_pv_calc.get_lcoe(energy_per_cell=row[SET_ENERGY_PER_CELL + "{}".format(year)],
                                           start_year=year - timestep,
                                           end_year=end_year,
                                           people=row[SET_POP + "{}".format(year)],
                                           new_connections=row[SET_NEW_CONNECTIONS + "{}".format(year)],
                                           total_energy_per_cell=row[SET_TOTAL_ENERGY_PER_CELL],
                                           prev_code=row[SET_ELEC_FINAL_CODE + "{}".format(year - timestep)],
                                           num_people_per_hh=row[SET_NUM_PEOPLE_PER_HH],
                                           grid_cell_area=row[SET_GRID_CELL_AREA],
                                           capacity_factor=row[SET_GHI] / HOURS_PER_YEAR,
                                           conf_status=row[SET_CONFLICT],
                                           get_investment_cost=True)

            elif min_code == 7:
                return mg_hydro_calc.get_lcoe(energy_per_cell=row[SET_ENERGY_PER_CELL + "{}".format(year)],
                                              start_year=year - timestep,
                                              end_year=end_year,
                                              people=row[SET_POP + "{}".format(year)],
                                              new_connections=row[SET_NEW_CONNECTIONS + "{}".format(year)],
                                              total_energy_per_cell=row[SET_TOTAL_ENERGY_PER_CELL],
                                              prev_code=row[SET_ELEC_FINAL_CODE + "{}".format(year - timestep)],
                                              num_people_per_hh=row[SET_NUM_PEOPLE_PER_HH],
                                              grid_cell_area=row[SET_GRID_CELL_AREA],
                                              conf_status=row[SET_CONFLICT],
                                              mv_line_length=row[SET_HYDRO_DIST],
                                              get_investment_cost=True)

            elif min_code == 1:
                return grid_calc.get_lcoe(energy_per_cell=row[SET_ENERGY_PER_CELL + "{}".format(year)],
                                          start_year=year - timestep,
                                          end_year=end_year,
                                          people=row[SET_POP + "{}".format(year)],
                                          new_connections=row[SET_NEW_CONNECTIONS + "{}".format(year)],
                                          total_energy_per_cell=row[SET_TOTAL_ENERGY_PER_CELL],
                                          prev_code=row[SET_ELEC_FINAL_CODE + "{}".format(year - timestep)],
                                          num_people_per_hh=row[SET_NUM_PEOPLE_PER_HH],
                                          grid_cell_area=row[SET_GRID_CELL_AREA],
                                          conf_status=row[SET_CONFLICT],
                                          additional_mv_line_length=row[SET_MIN_GRID_DIST + "{}".format(year)],
                                          elec_loop=row[SET_ELEC_ORDER + "{}".format(year)],
                                          get_investment_cost=True)
            else:
                return 0

            logging.info('Calculate investment cost')
            self.df[SET_INVESTMENT_COST + "{}".format(year)] = self.df.apply(res_investment_cost, axis=1)

        def res_investment_cost_lv(row):
            min_code = row[SET_ELEC_FINAL_CODE + "{}".format(year)]
            if min_code == 1:
                return grid_calc.get_lcoe(energy_per_cell=row[SET_ENERGY_PER_CELL + "{}".format(year)],
                                          start_year=year - timestep,
                                          end_year=end_year,
                                          people=row[SET_POP + "{}".format(year)],
                                          new_connections=row[SET_NEW_CONNECTIONS + "{}".format(year)],
                                          total_energy_per_cell=row[SET_TOTAL_ENERGY_PER_CELL],
                                          prev_code=row[SET_ELEC_FINAL_CODE + "{}".format(year - timestep)],
                                          num_people_per_hh=row[SET_NUM_PEOPLE_PER_HH],
                                          grid_cell_area=row[SET_GRID_CELL_AREA],
                                          conf_status=row[SET_CONFLICT],
                                          additional_mv_line_length=row[SET_MIN_GRID_DIST + "{}".format(year)],
                                          elec_loop=row[SET_ELEC_ORDER + "{}".format(year)],
                                          get_investment_cost_lv=True)
            else:
                return 0

        # logging.info('Calculate LV investment cost')
        # self.df['InvestmentCostLV' + "{}".format(year)] = self.df.apply(res_investment_cost_lv, axis=1)

        def res_investment_cost_mv(row):
            min_code = row[SET_ELEC_FINAL_CODE + "{}".format(year)]
            if min_code == 1:
                return grid_calc.get_lcoe(energy_per_cell=row[SET_ENERGY_PER_CELL + "{}".format(year)],
                                          start_year=year - timestep,
                                          end_year=end_year,
                                          people=row[SET_POP + "{}".format(year)],
                                          new_connections=row[SET_NEW_CONNECTIONS + "{}".format(year)],
                                          total_energy_per_cell=row[SET_TOTAL_ENERGY_PER_CELL],
                                          prev_code=row[SET_ELEC_FINAL_CODE + "{}".format(year - timestep)],
                                          num_people_per_hh=row[SET_NUM_PEOPLE_PER_HH],
                                          grid_cell_area=row[SET_GRID_CELL_AREA],
                                          conf_status=row[SET_CONFLICT],
                                          additional_mv_line_length=row[SET_MIN_GRID_DIST + "{}".format(year)],
                                          elec_loop=row[SET_ELEC_ORDER + "{}".format(year)],
                                          get_investment_cost_mv=True)
            else:
                return 0

        # logging.info('Calculate MV investment cost')
        # self.df['InvestmentCostMV' + "{}".format(year)] = self.df.apply(res_investment_cost_mv, axis=1)

        def res_investment_cost_hv(row):
            min_code = row[SET_ELEC_FINAL_CODE + "{}".format(year)]
            if min_code == 1:
                return grid_calc.get_lcoe(energy_per_cell=row[SET_ENERGY_PER_CELL + "{}".format(year)],
                                          start_year=year - timestep,
                                          end_year=end_year,
                                          people=row[SET_POP + "{}".format(year)],
                                          new_connections=row[SET_NEW_CONNECTIONS + "{}".format(year)],
                                          total_energy_per_cell=row[SET_TOTAL_ENERGY_PER_CELL],
                                          prev_code=row[SET_ELEC_FINAL_CODE + "{}".format(year - timestep)],
                                          num_people_per_hh=row[SET_NUM_PEOPLE_PER_HH],
                                          grid_cell_area=row[SET_GRID_CELL_AREA],
                                          conf_status=row[SET_CONFLICT],
                                          additional_mv_line_length=row[SET_MIN_GRID_DIST + "{}".format(year)],
                                          elec_loop=row[SET_ELEC_ORDER + "{}".format(year)],
                                          get_investment_cost_hv=True)
            else:
                return 0

        # logging.info('Calculate HV investment cost')
        # self.df['InvestmentCostHV' + "{}".format(year)] = self.df.apply(res_investment_cost_hv, axis=1)

        def res_investment_cost_transformer(row):
            min_code = row[SET_ELEC_FINAL_CODE + "{}".format(year)]
            if min_code == 1:
                return grid_calc.get_lcoe(energy_per_cell=row[SET_ENERGY_PER_CELL + "{}".format(year)],
                                          start_year=year - timestep,
                                          end_year=end_year,
                                          people=row[SET_POP + "{}".format(year)],
                                          new_connections=row[SET_NEW_CONNECTIONS + "{}".format(year)],
                                          total_energy_per_cell=row[SET_TOTAL_ENERGY_PER_CELL],
                                          prev_code=row[SET_ELEC_FINAL_CODE + "{}".format(year - timestep)],
                                          num_people_per_hh=row[SET_NUM_PEOPLE_PER_HH],
                                          grid_cell_area=row[SET_GRID_CELL_AREA],
                                          conf_status=row[SET_CONFLICT],
                                          additional_mv_line_length=row[SET_MIN_GRID_DIST + "{}".format(year)],
                                          elec_loop=row[SET_ELEC_ORDER + "{}".format(year)],
                                          get_investment_cost_transformer=True)
            else:
                return 0

        # logging.info('Calculate transformer investment cost')
        # self.df['InvestmentCostTransformer' + "{}".format(year)] = self.df.apply(res_investment_cost_transformer, axis=1)

        def res_investment_cost_connection(row):
            min_code = row[SET_ELEC_FINAL_CODE + "{}".format(year)]
            if min_code == 1:
                return grid_calc.get_lcoe(energy_per_cell=row[SET_ENERGY_PER_CELL + "{}".format(year)],
                                          start_year=year - timestep,
                                          end_year=end_year,
                                          people=row[SET_POP + "{}".format(year)],
                                          new_connections=row[SET_NEW_CONNECTIONS + "{}".format(year)],
                                          total_energy_per_cell=row[SET_TOTAL_ENERGY_PER_CELL],
                                          prev_code=row[SET_ELEC_FINAL_CODE + "{}".format(year - timestep)],
                                          num_people_per_hh=row[SET_NUM_PEOPLE_PER_HH],
                                          grid_cell_area=row[SET_GRID_CELL_AREA],
                                          conf_status=row[SET_CONFLICT],
                                          additional_mv_line_length=row[SET_MIN_GRID_DIST + "{}".format(year)],
                                          elec_loop=row[SET_ELEC_ORDER + "{}".format(year)],
                                          get_investment_cost_connection=True)
            else:
                return 0

        # logging.info('Calculate connection investment cost')
        #  self.df['InvestmentCostConnection' + "{}".format(year)] = self.df.apply(res_investment_cost_connection, axis=1)

        def infrastructure_cost(row):
            if row[SET_NEW_CONNECTIONS + "{}".format(year)] > 0 and row[SET_ELEC_FINAL_CODE + "{}".format(year)] == 1:
                return (row['InvestmentCostLV' + "{}".format(year)]
                        + row['InvestmentCostMV' + "{}".format(year)] + row['InvestmentCostHV' + "{}".format(year)]
                        + row['InvestmentCostTransformer' + "{}".format(year)] +
                        row['InvestmentCostConnection' + "{}".format(year)]) / (
                               row[SET_NEW_CONNECTIONS + "{}".format(year)] / row[SET_NUM_PEOPLE_PER_HH])
            else:
                return 0

        # logging.info('Calculating average infrastructure cost for grid connection')
        # self.df['InfrastructureCapitaCost' + "{}".format(year)] = self.df.apply(infrastructure_cost, axis=1)

    def calc_summaries(self, df_summary, sumtechs, year):

        """The next section calculates the summaries for technology split,
        consumption added and total investment cost"""

        logging.info('Calculate summaries')

        # Population Summaries
        df_summary[year][sumtechs[0]] = sum(self.df.loc[(self.df[SET_ELEC_FINAL_CODE + "{}".format(year)] == 1) &
                                                        (self.df[SET_LIMIT + "{}".format(year)] == 1)]
                                            [SET_POP + "{}".format(year)])

        df_summary[year][sumtechs[1]] = sum(self.df.loc[(self.df[SET_ELEC_FINAL_CODE + "{}".format(year)] == 2) &
                                                        (self.df[SET_LIMIT + "{}".format(year)] == 1)]
                                            [SET_POP + "{}".format(year)])

        df_summary[year][sumtechs[2]] = sum(self.df.loc[(self.df[SET_ELEC_FINAL_CODE + "{}".format(year)] == 3) &
                                                        (self.df[SET_LIMIT + "{}".format(year)] == 1) & (
                                                                self.df[SET_POP + "{}".format(year)] > 0)]
                                            [SET_POP + "{}".format(year)])

        df_summary[year][sumtechs[3]] = sum(self.df.loc[(self.df[SET_ELEC_FINAL_CODE + "{}".format(year)] == 4) &
                                                        (self.df[SET_LIMIT + "{}".format(year)] == 1)]
                                            [SET_POP + "{}".format(year)])

        df_summary[year][sumtechs[4]] = sum(self.df.loc[(self.df[SET_ELEC_FINAL_CODE + "{}".format(year)] == 5) &
                                                        (self.df[SET_LIMIT + "{}".format(year)] == 1)]
                                            [SET_POP + "{}".format(year)])

        df_summary[year][sumtechs[5]] = sum(self.df.loc[(self.df[SET_ELEC_FINAL_CODE + "{}".format(year)] == 6) &
                                                        (self.df[SET_LIMIT + "{}".format(year)] == 1)]
                                            [SET_POP + "{}".format(year)])

        df_summary[year][sumtechs[6]] = sum(self.df.loc[(self.df[SET_ELEC_FINAL_CODE + "{}".format(year)] == 7) &
                                                        (self.df[SET_LIMIT + "{}".format(year)] == 1)]
                                            [SET_POP + "{}".format(year)])

        df_summary[year][sumtechs[7]] = sum(self.df.loc[(self.df[SET_ELEC_FINAL_CODE + "{}".format(year)] == 8) &
                                                        (self.df[SET_LIMIT + "{}".format(year)] == 1)]
                                            [SET_POP + "{}".format(year)])

        # New_Connection Summaries
        df_summary[year][sumtechs[8]] = sum(self.df.loc[(self.df[SET_ELEC_FINAL_CODE + "{}".format(year)] == 1) &
                                                        (self.df[SET_LIMIT + "{}".format(year)] == 1)]
                                            [SET_NEW_CONNECTIONS + "{}".format(year)])

        df_summary[year][sumtechs[9]] = sum(self.df.loc[(self.df[SET_ELEC_FINAL_CODE + "{}".format(year)] == 2) &
                                                        (self.df[SET_LIMIT + "{}".format(year)] == 1)]
                                            [SET_NEW_CONNECTIONS + "{}".format(year)])

        df_summary[year][sumtechs[10]] = sum(self.df.loc[(self.df[SET_ELEC_FINAL_CODE + "{}".format(year)] == 3) &
                                                         (self.df[SET_LIMIT + "{}".format(year)] == 1) & (
                                                                 self.df[SET_POP + "{}".format(year)] > 0)]
                                             [SET_NEW_CONNECTIONS + "{}".format(year)])

        df_summary[year][sumtechs[11]] = sum(self.df.loc[(self.df[SET_ELEC_FINAL_CODE + "{}".format(year)] == 4) &
                                                         (self.df[SET_LIMIT + "{}".format(year)] == 1)]
                                             [SET_NEW_CONNECTIONS + "{}".format(year)])

        df_summary[year][sumtechs[12]] = sum(self.df.loc[(self.df[SET_ELEC_FINAL_CODE + "{}".format(year)] == 5) &
                                                         (self.df[SET_LIMIT + "{}".format(year)] == 1)]
                                             [SET_NEW_CONNECTIONS + "{}".format(year)])

        df_summary[year][sumtechs[13]] = sum(self.df.loc[(self.df[SET_ELEC_FINAL_CODE + "{}".format(year)] == 6) &
                                                         (self.df[SET_LIMIT + "{}".format(year)] == 1)]
                                             [SET_NEW_CONNECTIONS + "{}".format(year)])

        df_summary[year][sumtechs[14]] = sum(self.df.loc[(self.df[SET_ELEC_FINAL_CODE + "{}".format(year)] == 7) &
                                                         (self.df[SET_LIMIT + "{}".format(year)] == 1)]
                                             [SET_NEW_CONNECTIONS + "{}".format(year)])

        df_summary[year][sumtechs[15]] = sum(self.df.loc[(self.df[SET_ELEC_FINAL_CODE + "{}".format(year)] == 8) &
                                                         (self.df[SET_LIMIT + "{}".format(year)] == 1)]
                                             [SET_NEW_CONNECTIONS + "{}".format(year)])

        # Capacity Summaries
        df_summary[year][sumtechs[16]] = sum(self.df.loc[(self.df[SET_ELEC_FINAL_CODE + "{}".format(year)] == 1) &
                                                         (self.df[SET_LIMIT + "{}".format(year)] == 1)]
                                             [SET_NEW_CAPACITY + "{}".format(year)])

        df_summary[year][sumtechs[17]] = sum(self.df.loc[(self.df[SET_ELEC_FINAL_CODE + "{}".format(year)] == 2) &
                                                         (self.df[SET_LIMIT + "{}".format(year)] == 1)]
                                             [SET_NEW_CAPACITY + "{}".format(year)])

        df_summary[year][sumtechs[18]] = sum(self.df.loc[(self.df[SET_ELEC_FINAL_CODE + "{}".format(year)] == 3) &
                                                         (self.df[SET_LIMIT + "{}".format(year)] == 1) & (
                                                                 self.df[SET_POP + "{}".format(year)] > 0)]
                                             [SET_NEW_CAPACITY + "{}".format(year)])

        df_summary[year][sumtechs[19]] = sum(self.df.loc[(self.df[SET_ELEC_FINAL_CODE + "{}".format(year)] == 4) &
                                                         (self.df[SET_LIMIT + "{}".format(year)] == 1)]
                                             [SET_NEW_CAPACITY + "{}".format(year)])

        df_summary[year][sumtechs[20]] = sum(self.df.loc[(self.df[SET_ELEC_FINAL_CODE + "{}".format(year)] == 5) &
                                                         (self.df[SET_LIMIT + "{}".format(year)] == 1)]
                                             [SET_NEW_CAPACITY + "{}".format(year)])

        df_summary[year][sumtechs[21]] = sum(self.df.loc[(self.df[SET_ELEC_FINAL_CODE + "{}".format(year)] == 6) &
                                                         (self.df[SET_LIMIT + "{}".format(year)] == 1)]
                                             [SET_NEW_CAPACITY + "{}".format(year)])

        df_summary[year][sumtechs[22]] = sum(self.df.loc[(self.df[SET_ELEC_FINAL_CODE + "{}".format(year)] == 7) &
                                                         (self.df[SET_LIMIT + "{}".format(year)] == 1)]
                                             [SET_NEW_CAPACITY + "{}".format(year)])

        df_summary[year][sumtechs[23]] = sum(self.df.loc[(self.df[SET_ELEC_FINAL_CODE + "{}".format(year)] == 8) &
                                                         (self.df[SET_LIMIT + "{}".format(year)] == 1)]
                                             [SET_NEW_CAPACITY + "{}".format(year)])

        # Investment Summaries
        df_summary[year][sumtechs[24]] = sum(self.df.loc[(self.df[SET_ELEC_FINAL_CODE + "{}".format(year)] == 1) &
                                                         (self.df[SET_LIMIT + "{}".format(year)] == 1)]
                                             [SET_INVESTMENT_COST + "{}".format(year)])

        df_summary[year][sumtechs[25]] = sum(self.df.loc[(self.df[SET_ELEC_FINAL_CODE + "{}".format(year)] == 2) &
                                                         (self.df[SET_LIMIT + "{}".format(year)] == 1)]
                                             [SET_INVESTMENT_COST + "{}".format(year)])

        df_summary[year][sumtechs[26]] = sum(self.df.loc[(self.df[SET_ELEC_FINAL_CODE + "{}".format(year)] == 3) &
                                                         (self.df[SET_LIMIT + "{}".format(year)] == 1) & (
                                                                 self.df[SET_POP + "{}".format(year)] > 0)]
                                             [SET_INVESTMENT_COST + "{}".format(year)])

        df_summary[year][sumtechs[27]] = sum(self.df.loc[(self.df[SET_ELEC_FINAL_CODE + "{}".format(year)] == 4) &
                                                         (self.df[SET_LIMIT + "{}".format(year)] == 1)]
                                             [SET_INVESTMENT_COST + "{}".format(year)])

        df_summary[year][sumtechs[28]] = sum(self.df.loc[(self.df[SET_ELEC_FINAL_CODE + "{}".format(year)] == 5) &
                                                         (self.df[SET_LIMIT + "{}".format(year)] == 1)]
                                             [SET_INVESTMENT_COST + "{}".format(year)])

        df_summary[year][sumtechs[29]] = sum(self.df.loc[(self.df[SET_ELEC_FINAL_CODE + "{}".format(year)] == 6) &
                                                         (self.df[SET_LIMIT + "{}".format(year)] == 1)]
                                             [SET_INVESTMENT_COST + "{}".format(year)])

        df_summary[year][sumtechs[30]] = sum(self.df.loc[(self.df[SET_ELEC_FINAL_CODE + "{}".format(year)] == 7) &
                                                         (self.df[SET_LIMIT + "{}".format(year)] == 1)]
                                             [SET_INVESTMENT_COST + "{}".format(year)])

        df_summary[year][sumtechs[31]] = sum(self.df.loc[(self.df[SET_ELEC_FINAL_CODE + "{}".format(year)] == 8) &
                                                         (self.df[SET_LIMIT + "{}".format(year)] == 1)]
                                             [SET_INVESTMENT_COST + "{}".format(year)])

        df_summary[year][sumtechs[32]] = min(self.df[SET_POP + "{}".format(year)])
        df_summary[year][sumtechs[33]] = max(self.df[SET_POP + "{}".format(year)])
        df_summary[year][sumtechs[34]] = min(self.df[SET_GRID_CELL_AREA])
        df_summary[year][sumtechs[35]] = max(self.df[SET_GRID_CELL_AREA])
        df_summary[year][sumtechs[36]] = min(self.df['CurrentMVLineDist'])
        df_summary[year][sumtechs[37]] = max(self.df['CurrentMVLineDist'])
        df_summary[year][sumtechs[38]] = min(self.df[SET_ROAD_DIST])
        df_summary[year][sumtechs[39]] = max(self.df[SET_ROAD_DIST])
        df_summary[year][sumtechs[40]] = min(
            (self.df[SET_INVESTMENT_COST + "{}".format(year)]) / (self.df[SET_NEW_CONNECTIONS + "{}".format(year)]))
        df_summary[year][sumtechs[41]] = max(
            (self.df[SET_INVESTMENT_COST + "{}".format(year)]) / (self.df[SET_NEW_CONNECTIONS + "{}".format(year)]))<|MERGE_RESOLUTION|>--- conflicted
+++ resolved
@@ -1073,11 +1073,9 @@
 
         return elec_modelled, rural_elec_ratio, urban_elec_ratio
     
-<<<<<<< HEAD
-        
-=======
-
->>>>>>> 2c1044da
+
+
+
     
 
     @staticmethod
@@ -1226,17 +1224,10 @@
         grid_connect_limit -= densification_connections
 
         cell_path_adjusted = list(np.zeros(len(status)).tolist())
-<<<<<<< HEAD
+
         electrified = self.df[SET_ELEC_FUTURE_GRID + "{}".format(year)].loc[self.df[SET_ELEC_FUTURE_GRID + "{}".format(year)]==1].index.values.tolist()
         unelectrified=self.df[SET_ELEC_FUTURE_GRID + "{}".format(year)].loc[self.df[SET_ELEC_FUTURE_GRID + "{}".format(year)]==0].index.values.tolist()
-=======
-        
-    
-        electrified = self.df[SET_ELEC_FUTURE_GRID + "{}".format(year)].loc[self.df[SET_ELEC_FUTURE_GRID + "{}".format(year)]==1].index.values.tolist()
-
-        unelectrified=self.df[SET_ELEC_FUTURE_GRID + "{}".format(year)].loc[self.df[SET_ELEC_FUTURE_GRID + "{}".format(year)]==0].index.values.tolist()
-        
->>>>>>> 2c1044da
+
 
         if (prio == 2) or (prio == 4):
             changes = []
@@ -1319,10 +1310,6 @@
 
         # First round of extension from MV network
         for unelec in unelectrified:
-<<<<<<< HEAD
-=======
-
->>>>>>> 2c1044da
             consumption = enerperhh[unelec]  # kWh/year
             average_load = consumption / (1 - grid_calc.distribution_losses) / HOURS_PER_YEAR  # kW
             peak_load = average_load / grid_calc.base_to_peak_load_ratio  # kW
@@ -1330,7 +1317,6 @@
             dist_adjusted = grid_penalty_ratio[unelec] * dist
             if dist_adjusted <= max_dist:
                 grid_lcoe = grid_calc.get_lcoe(energy_per_cell=enerperhh[unelec],
-<<<<<<< HEAD
                                                    start_year=year - timestep,
                                                    end_year=end_year,
                                                    people=pop[unelec],
@@ -1347,24 +1333,6 @@
                 if grid_lcoe < min_code_lcoes[unelec]:
                     if (grid_lcoe < new_lcoes[unelec]) and (new_grid_capacity + peak_load < grid_capacity_limit) \
                                 and (new_connections[unelec] / nupppphh[unelec] < grid_connect_limit):
-=======
-                                               start_year=year - timestep,
-                                               end_year=end_year,
-                                               people=pop[unelec],
-                                               new_connections=new_connections[unelec],
-                                               total_energy_per_cell=total_energy_per_cell[unelec],
-                                               prev_code=prev_code[unelec],
-                                               num_people_per_hh=nupppphh[unelec],
-                                               grid_cell_area=grid_cell_area[unelec],
-                                               conf_status=confl[unelec],
-                                               travel_hours=travl[unelec],
-                                               additional_mv_line_length=dist_adjusted,
-                                               elec_loop=0)
-
-                if grid_lcoe < min_code_lcoes[unelec]:
-                    if (grid_lcoe < new_lcoes[unelec]) and (new_grid_capacity + peak_load < grid_capacity_limit) \
-                            and (new_connections[unelec] / nupppphh[unelec] < grid_connect_limit):
->>>>>>> 2c1044da
                         new_lcoes[unelec] = grid_lcoe
                         cell_path_real[unelec] = dist
                         cell_path_adjusted[unelec] = dist_adjusted
@@ -1373,11 +1341,8 @@
                         elecorder[unelec] = 1
                         if unelec not in changes:
                             changes.append(unelec)
-<<<<<<< HEAD
                         else:
                             close.append(unelec)
-=======
->>>>>>> 2c1044da
                     else:
                         close.append(unelec)
                 else:
