--- conflicted
+++ resolved
@@ -1,10 +1,6 @@
 import logging
-<<<<<<< HEAD
 from math import asin, cos, exp, log, pi, radians, sin, sqrt
-=======
-from math import asin, ceil, cos, exp, log, pi, radians, sin, sqrt
 from typing import Dict
->>>>>>> f186686d
 
 import numpy as np
 import pandas as pd
@@ -1844,20 +1840,7 @@
                 if hydro_df.loc[row[SET_HYDRO_FID], hydro_used] > hydro_df.loc[row[SET_HYDRO_FID], SET_HYDRO]:
                     return 99
                 else:
-<<<<<<< HEAD
                     return 0
-=======
-                    return mg_hydro_calc.get_lcoe(energy_per_cell=row[SET_ENERGY_PER_CELL + "{}".format(year)],
-                                                  start_year=year - time_step,
-                                                  end_year=end_year,
-                                                  people=row[SET_POP + "{}".format(year)],
-                                                  new_connections=row[SET_NEW_CONNECTIONS + "{}".format(year)],
-                                                  total_energy_per_cell=row[SET_TOTAL_ENERGY_PER_CELL],
-                                                  prev_code=row[SET_ELEC_FINAL_CODE + "{}".format(year - time_step)],
-                                                  num_people_per_hh=row[SET_NUM_PEOPLE_PER_HH],
-                                                  grid_cell_area=row[SET_GRID_CELL_AREA],
-                                                  additional_mv_line_length=row[SET_HYDRO_DIST])
->>>>>>> f186686d
             else:
                 return 99
 
@@ -2036,109 +2019,7 @@
                         SET_MIN_OVERALL_CODE + "{}".format(year)] = codes[key]
 
     def calculate_investments(self, mg_hydro_calc, mg_wind_calc, mg_pv_calc, sa_pv_calc, mg_diesel_calc,
-<<<<<<< HEAD
                               sa_diesel_calc, grid_calc, year, end_year, time_step):
-=======
-                              sa_diesel_calc, grid_calc, year,
-                              end_year, time_step):
-        def res_investment_cost(row):
-            min_code = row[SET_MIN_OVERALL_CODE + "{}".format(year)]
-
-            if min_code == 2:
-                return sa_diesel_calc.get_lcoe(energy_per_cell=row[SET_ENERGY_PER_CELL + "{}".format(year)],
-                                               start_year=year - time_step,
-                                               end_year=end_year,
-                                               people=row[SET_POP + "{}".format(year)],
-                                               new_connections=row[SET_NEW_CONNECTIONS + "{}".format(year)],
-                                               total_energy_per_cell=row[SET_TOTAL_ENERGY_PER_CELL],
-                                               prev_code=row[SET_ELEC_FINAL_CODE + "{}".format(year - time_step)],
-                                               num_people_per_hh=row[SET_NUM_PEOPLE_PER_HH],
-                                               grid_cell_area=row[SET_GRID_CELL_AREA],
-                                               fuel_cost=row[SET_SA_DIESEL_FUEL + "{}".format(year)],
-                                               get_investment_cost=True)
-
-            elif min_code == 3:
-                return sa_pv_calc.get_lcoe(energy_per_cell=row[SET_ENERGY_PER_CELL + "{}".format(year)],
-                                           start_year=year - time_step,
-                                           end_year=end_year,
-                                           people=row[SET_POP + "{}".format(year)],
-                                           new_connections=row[SET_NEW_CONNECTIONS + "{}".format(year)],
-                                           total_energy_per_cell=row[SET_TOTAL_ENERGY_PER_CELL],
-                                           prev_code=row[SET_ELEC_FINAL_CODE + "{}".format(year - time_step)],
-                                           num_people_per_hh=row[SET_NUM_PEOPLE_PER_HH],
-                                           grid_cell_area=row[SET_GRID_CELL_AREA],
-                                           capacity_factor=row[SET_GHI] / HOURS_PER_YEAR,
-                                           get_investment_cost=True)
-
-            elif min_code == 6:
-                return mg_wind_calc.get_lcoe(energy_per_cell=row[SET_ENERGY_PER_CELL + "{}".format(year)],
-                                             start_year=year - time_step,
-                                             end_year=end_year,
-                                             people=row[SET_POP + "{}".format(year)],
-                                             new_connections=row[SET_NEW_CONNECTIONS + "{}".format(year)],
-                                             total_energy_per_cell=row[SET_TOTAL_ENERGY_PER_CELL],
-                                             prev_code=row[SET_ELEC_FINAL_CODE + "{}".format(year - time_step)],
-                                             num_people_per_hh=row[SET_NUM_PEOPLE_PER_HH],
-                                             grid_cell_area=row[SET_GRID_CELL_AREA],
-                                             capacity_factor=row[SET_WINDCF],
-                                             get_investment_cost=True)
-
-            elif min_code == 4:
-                return mg_diesel_calc.get_lcoe(energy_per_cell=row[SET_ENERGY_PER_CELL + "{}".format(year)],
-                                               start_year=year - time_step,
-                                               end_year=end_year,
-                                               people=row[SET_POP + "{}".format(year)],
-                                               new_connections=row[SET_NEW_CONNECTIONS + "{}".format(year)],
-                                               total_energy_per_cell=row[SET_TOTAL_ENERGY_PER_CELL],
-                                               prev_code=row[SET_ELEC_FINAL_CODE + "{}".format(year - time_step)],
-                                               num_people_per_hh=row[SET_NUM_PEOPLE_PER_HH],
-                                               grid_cell_area=row[SET_GRID_CELL_AREA],
-                                               fuel_cost=row[SET_MG_DIESEL_FUEL + "{}".format(year)],
-                                               get_investment_cost=True)
-
-            elif min_code == 5:
-                return mg_pv_calc.get_lcoe(energy_per_cell=row[SET_ENERGY_PER_CELL + "{}".format(year)],
-                                           start_year=year - time_step,
-                                           end_year=end_year,
-                                           people=row[SET_POP + "{}".format(year)],
-                                           new_connections=row[SET_NEW_CONNECTIONS + "{}".format(year)],
-                                           total_energy_per_cell=row[SET_TOTAL_ENERGY_PER_CELL],
-                                           prev_code=row[SET_ELEC_FINAL_CODE + "{}".format(year - time_step)],
-                                           num_people_per_hh=row[SET_NUM_PEOPLE_PER_HH],
-                                           grid_cell_area=row[SET_GRID_CELL_AREA],
-                                           capacity_factor=row[SET_GHI] / HOURS_PER_YEAR,
-                                           get_investment_cost=True)
-
-            elif min_code == 7:
-                return mg_hydro_calc.get_lcoe(energy_per_cell=row[SET_ENERGY_PER_CELL + "{}".format(year)],
-                                              start_year=year - time_step,
-                                              end_year=end_year,
-                                              people=row[SET_POP + "{}".format(year)],
-                                              new_connections=row[SET_NEW_CONNECTIONS + "{}".format(year)],
-                                              total_energy_per_cell=row[SET_TOTAL_ENERGY_PER_CELL],
-                                              prev_code=row[SET_ELEC_FINAL_CODE + "{}".format(year - time_step)],
-                                              num_people_per_hh=row[SET_NUM_PEOPLE_PER_HH],
-                                              grid_cell_area=row[SET_GRID_CELL_AREA],
-                                              additional_mv_line_length=row[SET_HYDRO_DIST],
-                                              get_investment_cost=True)
-
-            elif min_code == 1:
-                return grid_calc.get_lcoe(energy_per_cell=row[SET_ENERGY_PER_CELL + "{}".format(year)],
-                                          start_year=year - time_step,
-                                          end_year=end_year,
-                                          people=row[SET_POP + "{}".format(year)],
-                                          new_connections=row[SET_NEW_CONNECTIONS + "{}".format(year)],
-                                          total_energy_per_cell=row[SET_TOTAL_ENERGY_PER_CELL],
-                                          prev_code=row[SET_ELEC_FINAL_CODE + "{}".format(year - time_step)],
-                                          num_people_per_hh=row[SET_NUM_PEOPLE_PER_HH],
-                                          grid_cell_area=row[SET_GRID_CELL_AREA],
-                                          additional_mv_line_length=row[SET_MIN_GRID_DIST + "{}".format(year)],
-                                          elec_loop=row[SET_ELEC_ORDER + "{}".format(year)],
-                                          get_investment_cost=True)
-
-            else:
-                return 0
->>>>>>> f186686d
 
         logging.info('Calculate investment cost')
 
