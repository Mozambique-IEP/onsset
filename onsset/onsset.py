--- conflicted
+++ resolved
@@ -1,10 +1,5 @@
 import logging
-<<<<<<< HEAD
-import math
-from math import exp, log, pi
-=======
 from math import log, pi
->>>>>>> 7c229196
 from typing import Dict
 import scipy.spatial
 from scipy.optimize import differential_evolution, Bounds
@@ -2064,11 +2059,7 @@
                                                 time_step,
                                                 mg_pv_hybrid_specs)
 
-<<<<<<< HEAD
-                    pv_hybrids_lcoe[t,g,d] = gen_lcoe
-=======
                     pv_hybrids_lcoe[t, g, d] = gen_lcoe
->>>>>>> 7c229196
                     pv_hybrid_investment[t, g, d] = inv
                     pv_hybrid_capacity[t, g, d] = cap
                     pv_hybrid_fuel_cost[t, g, d] = fuel_cost
