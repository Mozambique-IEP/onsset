# Author: KTH dESA Last modified by Andreas Sahlberg
# Date: 05 June 2019
# Python version: 3.5

import os
import logging
import pandas as pd
from math import ceil, pi, exp, log, sqrt, radians, cos, sin, asin
# from pyproj import Proj
import numpy as np
from collections import defaultdict

# from IPython.display import Markdown

logging.basicConfig(format='%(asctime)s\t\t%(message)s', level=logging.DEBUG)

# General
LHV_DIESEL = 9.9445485  # (kWh/l) lower heating value
HOURS_PER_YEAR = 8760

# Columns in settlements file must match these exactly
SET_COUNTRY = 'Country'  # This cannot be changed, lots of code will break
SET_X_DEG = 'X_deg'  # Coordinates in degrees
SET_Y_DEG = 'Y_deg'
SET_POP = 'Pop'  # Population in people per point (equally, people per km2)
SET_POP_CALIB = 'PopStartYear'  # Calibrated population to reference year, same units
SET_POP_FUTURE = 'PopEndYear'  # Project future population, same units
SET_GRID_DIST_CURRENT = 'GridDistCurrent'  # Distance in km from current grid
SET_GRID_DIST_PLANNED = 'GridDistPlan'  # Distance in km from current and future grid
SET_ROAD_DIST = 'RoadDist'  # Distance in km from road network
SET_NIGHT_LIGHTS = 'NightLights'  # Intensity of night time lights (from NASA), range 0 - 63
SET_TRAVEL_HOURS = 'TravelHours'  # Travel time to large city in hours
SET_GHI = 'GHI'  # Global horizontal irradiance in kWh/m2/day
SET_WINDVEL = 'WindVel'  # Wind velocity in m/s
SET_WINDCF = 'WindCF'  # Wind capacity factor as percentage (range 0 - 1)
SET_HYDRO = 'Hydropower'  # Hydropower potential in kW
SET_HYDRO_DIST = 'HydropowerDist'  # Distance to hydropower site in km
SET_HYDRO_FID = 'HydropowerFID'  # the unique tag for eah hydropower, to not over-utilise
SET_SUBSTATION_DIST = 'SubstationDist'
SET_ELEVATION = 'Elevation'  # in metres
SET_SLOPE = 'Slope'  # in degrees
SET_LAND_COVER = 'LandCover'
SET_ROAD_DIST_CLASSIFIED = 'RoadDistClassified'
SET_SUBSTATION_DIST_CLASSIFIED = 'SubstationDistClassified'
SET_ELEVATION_CLASSIFIED = 'ElevationClassified'
SET_SLOPE_CLASSIFIED = 'SlopeClassified'
SET_LAND_COVER_CLASSIFIED = 'LandCoverClassified'
SET_COMBINED_CLASSIFICATION = 'GridClassification'
SET_GRID_PENALTY = 'GridPenalty'
SET_URBAN = 'IsUrban'  # Whether the site is urban (0 or 1)
SET_ENERGY_PER_CELL = 'EnergyPerSettlement'
SET_NUM_PEOPLE_PER_HH = 'NumPeoplePerHH'
SET_ELEC_CURRENT = 'ElecStart'  # If the site is currently electrified (0 or 1)
SET_ELEC_FUTURE = 'Elec_Status'  # If the site has the potential to be 'easily' electrified in future
SET_ELEC_FUTURE_GRID = "Elec_Initial_Status_Grid"
SET_ELEC_FUTURE_OFFGRID = "Elec_Init_Status_Offgrid"
SET_ELEC_FUTURE_ACTUAL = "Actual_Elec_Status_"
SET_ELEC_FINAL_GRID = "GridElecIn"
SET_ELEC_FINAL_OFFGRID = "OffGridElecIn"
SET_NEW_CONNECTIONS = 'NewConnections'  # Number of new people with electricity connections
SET_MIN_GRID_DIST = 'MinGridDist'
SET_LCOE_GRID = 'Grid'  # All lcoes in USD/kWh
SET_LCOE_SA_PV = 'SA_PV'
SET_LCOE_SA_DIESEL = 'SA_Diesel'
SET_LCOE_MG_WIND = 'MG_Wind'
SET_LCOE_MG_DIESEL = 'MG_Diesel'
SET_LCOE_MG_PV = 'MG_PV'
SET_LCOE_MG_HYDRO = 'MG_Hydro'
SET_GRID_LCOE_Round1 = "Grid_lcoe_PreElec"
SET_MIN_OFFGRID = 'Minimum_Tech_Off_grid'  # The technology with lowest lcoe (excluding grid)
SET_MIN_OVERALL = 'MinimumOverall'  # Same as above, but including grid
SET_MIN_OFFGRID_LCOE = 'Minimum_LCOE_Off_grid'  # The lcoe value for minimum tech
SET_MIN_OVERALL_LCOE = 'MinimumOverallLCOE'  # The lcoe value for overall minimum
SET_MIN_OVERALL_CODE = 'MinimumOverallCode'  # And a code from 1 - 7 to represent that option
SET_MIN_CATEGORY = 'MinimumCategory'  # The category with minimum lcoe (grid, minigrid or standalone)
SET_NEW_CAPACITY = 'NewCapacity'  # Capacity in kW
SET_INVESTMENT_COST = 'InvestmentCost'  # The investment cost in USD
SET_INVESTMENT_COST_OFFGRID = "InvestmentOffGrid"
SET_CONFLICT = "Conflict"
SET_ELEC_ORDER = "ElectrificationOrder"
SET_DYNAMIC_ORDER = "Electrification_Wave"
SET_LIMIT = "ElecStatusIn"
SET_MIN_OFFGRID_CODE = "Off_Grid_Code"
SET_ELEC_FINAL_CODE = "FinalElecCode"
SET_DIST_TO_TRANS = "TransformerDist"
SET_TOTAL_ENERGY_PER_CELL = "TotalEnergyPerCell"  # all previous + current timestep
SET_RESIDENTIAL_DEMAND = "ResidentialDemand"
SET_AGRI_DEMAND = 'AgriDemand'
SET_HEALTH_DEMAND = 'HealthDemand'
SET_EDU_DEMAND = 'EducationDemand'
SET_COMMERCIAL_DEMAND = 'CommercialDemand'
SET_GRID_CELL_AREA = 'GridCellArea'
SET_MV_CONNECT_DIST = 'MVConnectDist'
SET_HV_DIST_CURRENT = 'CurrentHVLineDist'
SET_HV_DIST_PLANNED = 'PlannedHVLineDist'
SET_MV_DIST_CURRENT = 'CurrentMVLineDist'
SET_MV_DIST_PLANNED = 'PlannedMVLineDist'
SET_ELEC_POP = 'ElecPop'
SET_ELEC_POP_CALIB = 'ElecPopCalib'
SET_WTFtier = "ResidentialDemandTier"
SET_TIER = 'Tier'
SET_INVEST_PER_CAPITA = "InvestmentCapita"
SET_CALIB_GRID_DIST = 'GridDistCalibElec'
SET_CAPITA_DEMAND = 'PerCapitaDemand'
SET_RESIDENTIAL_TIER = 'ResidentialDemandTier'
SET_NTL_BIN = 'NTLBin'
SET_MIN_TD_DIST = 'minTDdist'
SET_SA_DIESEL_FUEL = 'SADieselFuelCost'
SET_MG_DIESEL_FUEL = 'MGDieselFuelCost'

# Columns in the specs file must match these exactly
SPE_COUNTRY = 'Country'
SPE_POP = 'PopStartYear'  # The actual population in the base year
SPE_URBAN = 'UrbanRatioStartYear'  # The ratio of urban population (range 0 - 1) in base year
SPE_POP_FUTURE = 'PopEndYear'
SPE_URBAN_FUTURE = 'UrbanRatioEndYear'
SPE_URBAN_MODELLED = 'UrbanRatioModelled'  # The urban ratio in the model after calibration (for comparison)
SPE_URBAN_CUTOFF = 'UrbanCutOff'  # The urban cutoff population calirated by the model, in people per km2
SPE_URBAN_GROWTH = 'UrbanGrowth'  # The urban growth rate as a simple multplier (urban pop future / urban pop present)
SPE_RURAL_GROWTH = 'RuralGrowth'  # Same as for urban
SPE_NUM_PEOPLE_PER_HH_RURAL = 'NumPeoplePerHHRural'
SPE_NUM_PEOPLE_PER_HH_URBAN = 'NumPeoplePerHHUrban'
SPE_DIESEL_PRICE_LOW = 'DieselPriceLow'  # Diesel price in USD/litre
SPE_DIESEL_PRICE_HIGH = 'DieselPriceHigh'  # Same, with a high forecast var
SPE_GRID_PRICE = 'GridPrice'  # Grid price of electricity in USD/kWh
SPE_GRID_CAPACITY_INVESTMENT = 'GridCapacityInvestmentCost'  # grid capacity investments costs from TEMBA USD/kW
SPE_GRID_LOSSES = 'GridLosses'  # As a ratio (0 - 1)
SPE_BASE_TO_PEAK = 'BaseToPeak'  # As a ratio (0 - 1)
SPE_EXISTING_GRID_COST_RATIO = 'ExistingGridCostRatio'
SPE_MAX_GRID_DIST = 'MaxGridDist'
SPE_ELEC = 'ElecActual'  # Actual current percentage electrified population (0 - 1)
SPE_ELEC_MODELLED = 'ElecModelled'  # The modelled version after calibration (for comparison)
SPE_ELEC_URBAN = 'Urban_elec_ratio'  # Actual electrification for urban areas
SPE_ELEC_RURAL = 'Rural_elec_ratio'  # Actual electrification for rural areas
SPE_MIN_NIGHT_LIGHTS = 'MinNightLights'
SPE_MAX_GRID_EXTENSION_DIST = 'MaxGridExtensionDist'
SPE_MAX_ROAD_DIST = 'MaxRoadDist'
SPE_POP_CUTOFF1 = 'PopCutOffRoundOne'
SPE_POP_CUTOFF2 = 'PopCutOffRoundTwo'
SPE_ELEC_LIMIT = "ElecLimit"
SPE_INVEST_LIMIT = "InvestmentLimit"
SPE_DIST_TO_TRANS = "DistToTrans"

SPE_START_YEAR = "StartYear"
SPE_END_YEAR = "EndYEar"
SPE_TIMESTEP = "TimeStep"


class Technology:
    """
    Used to define the parameters for each electricity access technology, and to calculate the LCOE depending on
    input parameters.
    """

    def __init__(self,
                 tech_life=0,  # in years
                 base_to_peak_load_ratio=0,
                 distribution_losses=0,  # percentage
                 connection_cost_per_hh=0,  # USD/hh
                 om_costs=0.0,  # OM costs as percentage of capital costs
                 capital_cost=0,  # USD/kW
                 capacity_factor=0.9,  # percentage
                 grid_penalty_ratio=1,  # multiplier
                 efficiency=1.0,  # percentage
                 diesel_price=0.0,  # USD/litre
                 grid_price=0.0,  # USD/kWh for grid electricity
                 standalone=False,
                 existing_grid_cost_ratio=0.1,  # percentage
                 grid_capacity_investment=0.0,  # USD/kW for on-grid capacity investments (excluding grid itself)
                 diesel_truck_consumption=0,  # litres/hour
                 diesel_truck_volume=0,  # litres
                 om_of_td_lines=0):  # percentage

        self.distribution_losses = distribution_losses
        self.connection_cost_per_hh = connection_cost_per_hh
        self.base_to_peak_load_ratio = base_to_peak_load_ratio
        self.tech_life = tech_life
        self.om_costs = om_costs
        self.capital_cost = capital_cost
        self.capacity_factor = capacity_factor
        self.grid_penalty_ratio = grid_penalty_ratio
        self.efficiency = efficiency
        self.diesel_price = diesel_price
        self.grid_price = grid_price
        self.standalone = standalone
        self.existing_grid_cost_ratio = existing_grid_cost_ratio
        self.grid_capacity_investment = grid_capacity_investment
        self.diesel_truck_consumption = diesel_truck_consumption
        self.diesel_truck_volume = diesel_truck_volume
        self.om_of_td_lines = om_of_td_lines

    @classmethod
    def set_default_values(cls, base_year, start_year, end_year, discount_rate, HV_line_type=69, HV_line_cost=53000,
                           MV_line_type=33, MV_line_amperage_limit=8.0, MV_line_cost=7000, LV_line_type=0.240,
                           LV_line_cost=4250, LV_line_max_length=0.5, service_Transf_type=50, service_Transf_cost=4250,
                           max_nodes_per_serv_trans=300, MV_LV_sub_station_type=400, MV_LV_sub_station_cost=10000,
                           MV_MV_sub_station_cost=10000, HV_LV_sub_station_type=1000, HV_LV_sub_station_cost=25000,
                           HV_MV_sub_station_cost=25000, power_factor=0.9, load_moment=9643):
        cls.base_year = base_year
        cls.start_year = start_year
        cls.end_year = end_year

        # RUN_PARAM: Here are the assumptions related to cost and physical properties of grid extension elements
        # REVIEW - A final revision is needed before publishing
        cls.discount_rate = discount_rate
        cls.HV_line_type = HV_line_type  # kV
        cls.HV_line_cost = HV_line_cost  # $/km for 69kV
        cls.MV_line_type = MV_line_type  # kV
        cls.MV_line_amperage_limit = MV_line_amperage_limit  # Ampere (A)
        cls.MV_line_cost = MV_line_cost  # $/km  for 11-33 kV
        cls.LV_line_type = LV_line_type  # kV
        cls.LV_line_cost = LV_line_cost  # $/km
        cls.LV_line_max_length = LV_line_max_length  # km
        cls.service_Transf_type = service_Transf_type  # kVa
        cls.service_Transf_cost = service_Transf_cost  # $/unit
        cls.max_nodes_per_serv_trans = max_nodes_per_serv_trans  # maximum number of nodes served by each service transformer
        cls.MV_LV_sub_station_type = MV_LV_sub_station_type  # kVa
        cls.MV_LV_sub_station_cost = MV_LV_sub_station_cost  # $/unit
        cls.MV_MV_sub_station_cost = MV_MV_sub_station_cost  # $/unit
        cls.HV_LV_sub_station_type = HV_LV_sub_station_type  # kVa
        cls.HV_LV_sub_station_cost = HV_LV_sub_station_cost  # $/unit
        cls.HV_MV_sub_station_cost = HV_MV_sub_station_cost  # $/unit
        cls.power_factor = power_factor
        cls.load_moment = load_moment  # for 50mm aluminum conductor under 5% voltage drop (kW m)


    def get_lcoe(self, energy_per_cell, people, num_people_per_hh, start_year, end_year, new_connections,
                 total_energy_per_cell, prev_code, grid_cell_area, conf_status=0, additional_mv_line_length=0,
                 capacity_factor=0, grid_penalty_ratio=1, fuel_cost=0, elec_loop=0, productive_nodes=0,
                 additional_transformer=0, get_investment_cost=False,
                 get_investment_cost_lv=False, get_investment_cost_mv=False, get_investment_cost_hv=False,
                 get_investment_cost_transformer=False, get_investment_cost_connection=False,
                 get_capacity=False):
        """
        Calculates the LCOE depending on the parameters. Optionally calculates the investment cost instead.

        The only required parameters are energy_per_cell, people and num_people_per_hh
        additional_mv_line_length required for grid
        capacity_factor required for PV and wind
        mv_line_length required for hydro
        travel_hours required for diesel
        """

        if people == 0:
            # If there are no people, the investment cost is zero.
            if get_investment_cost:
                return 0
            # Otherwise we set the people low (prevent div/0 error) and continue.
            else:
                people = 0.00001

        if energy_per_cell == 0:
            # If there is no demand, the investment cost is zero.
            if get_investment_cost:
                return 0
            # Otherwise we set the people low (prevent div/0 error) and continue.
            else:
                energy_per_cell = 0.000000000001

        if grid_cell_area <= 0:
            grid_cell_area = 0.001

        if grid_penalty_ratio == 0:
            grid_penalty_ratio = self.grid_penalty_ratio

        # If a new capacity factor isn't given, use the class capacity factor (for hydro, diesel etc)
        if capacity_factor == 0:
            capacity_factor = self.capacity_factor

        def distribution_network(people, energy_per_cell):
            if energy_per_cell <= 0:
                energy_per_cell = 0.0001
            try:
                int(energy_per_cell)
            except ValueError:
                energy_per_cell = 0.0001

            if people <= 0:
                people = 0.0001

            consumption = energy_per_cell  # kWh/year
            average_load = consumption / (1 - self.distribution_losses) / HOURS_PER_YEAR  # kW
            peak_load = average_load / self.base_to_peak_load_ratio  # kW

            try:
                int(peak_load)
            except ValueError:
                peak_load = 1

            # Sizing HV/MV
            HV_to_MV_lines = self.HV_line_cost / self.MV_line_cost
            max_MV_load = self.MV_line_amperage_limit * self.MV_line_type * HV_to_MV_lines

            MV_km = 0
            HV_km = 0
            if peak_load <= max_MV_load and additional_mv_line_length < 50 and self.grid_price > 0:
                MV_amperage = self.MV_LV_sub_station_type / self.MV_line_type
                No_of_MV_lines = ceil(peak_load / (MV_amperage * self.MV_line_type))
                MV_km = additional_mv_line_length * No_of_MV_lines
            elif self.grid_price > 0:
                HV_amperage = self.HV_LV_sub_station_type / self.HV_line_type
                No_of_HV_lines = ceil(peak_load / (HV_amperage * self.HV_line_type))
                HV_km = additional_mv_line_length * No_of_HV_lines

            Smax = peak_load / self.power_factor
            max_tranformer_area = pi * self.LV_line_max_length ** 2
            total_nodes = (people / num_people_per_hh) + productive_nodes

            try:
                no_of_service_transf = ceil(
                    max(Smax / self.service_Transf_type, total_nodes / self.max_nodes_per_serv_trans,
                        grid_cell_area / max_tranformer_area))
            except ValueError:
                no_of_service_transf = 1
            transformer_radius = ((grid_cell_area / no_of_service_transf) / pi) ** 0.5
            transformer_nodes = total_nodes / no_of_service_transf
            transformer_load = peak_load / no_of_service_transf
            cluster_radius = (grid_cell_area / pi) ** 0.5

            # Sizing LV lines in settlement
            if 2 / 3 * cluster_radius * transformer_load * 1000 < self.load_moment:
                cluster_lv_lines_length = 2 / 3 * cluster_radius * no_of_service_transf
                cluster_mv_lines_length = 0
            else:
                cluster_lv_lines_length = 0
                # cluster_mv_lines_length = 2 / 3 * cluster_radius * no_of_service_transf
                cluster_mv_lines_length = 2 * transformer_radius * no_of_service_transf

            hh_area = grid_cell_area / total_nodes
            hh_diameter = 2 * ((hh_area / pi) ** 0.5)

            transformer_lv_lines_length = hh_diameter * total_nodes
            No_of_HV_MV_subs = 0
            No_of_MV_MV_subs = 0
            No_of_HV_LV_subs = 0
            No_of_MV_LV_subs = 0
            No_of_HV_MV_subs += additional_transformer  # to connect the MV line to the HV grid

            if cluster_mv_lines_length > 0 and HV_km > 0:
                No_of_HV_MV_subs = ceil(peak_load / self.HV_LV_sub_station_type)  # 1
            elif cluster_mv_lines_length > 0 and MV_km > 0:
                No_of_MV_MV_subs = ceil(peak_load / self.MV_LV_sub_station_type)  # 1
            elif cluster_lv_lines_length > 0 and HV_km > 0:
                No_of_HV_LV_subs = ceil(peak_load / self.HV_LV_sub_station_type)  # 1
            else:
                No_of_MV_LV_subs = ceil(peak_load / self.MV_LV_sub_station_type)  # 1

            LV_km = cluster_lv_lines_length + transformer_lv_lines_length
            # MV_km += cluster_mv_lines_length  ### REVIEW

            return HV_km, MV_km, cluster_mv_lines_length, LV_km, no_of_service_transf, \
                   No_of_HV_MV_subs, No_of_MV_MV_subs, No_of_HV_LV_subs, No_of_MV_LV_subs, \
                   consumption, peak_load, total_nodes

        if people != new_connections and (prev_code == 1 or prev_code == 4 or prev_code == 5 or
                                          prev_code == 6 or prev_code == 7 or prev_code == 8):
            HV_km1, MV_km1, cluster_mv_lines_length1, cluster_lv_lines_length1, no_of_service_transf1, \
            No_of_HV_MV_subs1, No_of_MV_MV_subs1, No_of_HV_LV_subs1, No_of_MV_LV_subs1, \
            generation_per_year1, peak_load1, total_nodes1 = distribution_network(people, total_energy_per_cell)

            HV_km2, MV_km2, cluster_mv_lines_length2, cluster_lv_lines_length2, no_of_service_transf2, \
            No_of_HV_MV_subs2, No_of_MV_MV_subs2, No_of_HV_LV_subs2, No_of_MV_LV_subs2, \
            generation_per_year2, peak_load2, total_nodes2 = \
                distribution_network(people=(people - new_connections),
                                     energy_per_cell=(total_energy_per_cell - energy_per_cell))
            hv_lines_total_length = max(HV_km1 - HV_km2, 0)
            mv_lines_connection_length = max(MV_km1 - MV_km2, 0)
            mv_lines_distribution_length = max(cluster_lv_lines_length1 - cluster_lv_lines_length2, 0)
            total_lv_lines_length = max(cluster_lv_lines_length1 - cluster_lv_lines_length2, 0)
            num_transformers = max(no_of_service_transf1 - no_of_service_transf2, 0)
            generation_per_year = max(generation_per_year1 - generation_per_year2, 0)
            peak_load = max(peak_load1 - peak_load2, 0)
            No_of_HV_LV_substation = max(No_of_HV_LV_subs1 - No_of_HV_LV_subs2, 0)
            No_of_HV_MV_substation = max(No_of_HV_MV_subs1 - No_of_HV_MV_subs2, 0)
            No_of_MV_MV_substation = max(No_of_MV_MV_subs1 - No_of_MV_MV_subs2, 0)
            No_of_MV_LV_substation = max(No_of_MV_LV_subs1 - No_of_MV_LV_subs2, 0)
            total_nodes = max(total_nodes1 - total_nodes2, 0)
        else:
            hv_lines_total_length, mv_lines_connection_length, mv_lines_distribution_length, total_lv_lines_length, num_transformers, \
            No_of_HV_MV_substation, No_of_MV_MV_substation, No_of_HV_LV_substation, No_of_MV_LV_substation, \
            generation_per_year, peak_load, total_nodes = distribution_network(people, energy_per_cell)

        try:
            int(conf_status)
        except ValueError:
            conf_status = 0
        conf_grid_pen = {0: 1, 1: 1.1, 2: 1.25, 3: 1.5, 4: 2}
        # The investment and O&M costs are different for grid and non-grid solutions
        if self.grid_price > 0:
            td_investment_cost = (hv_lines_total_length * self.HV_line_cost * (
                    1 + self.existing_grid_cost_ratio * elec_loop) +
                                  mv_lines_connection_length * self.MV_line_cost * (
                                          1 + self.existing_grid_cost_ratio * elec_loop) +
                                  total_lv_lines_length * self.LV_line_cost +
                                  mv_lines_distribution_length * self.MV_line_cost +
                                  num_transformers * self.service_Transf_cost +
                                  total_nodes * self.connection_cost_per_hh +
                                  No_of_HV_LV_substation * self.HV_LV_sub_station_cost +
                                  No_of_HV_MV_substation * self.HV_MV_sub_station_cost +
                                  No_of_MV_MV_substation * self.MV_MV_sub_station_cost +
                                  No_of_MV_LV_substation * self.MV_LV_sub_station_cost) * conf_grid_pen[conf_status]
            td_investment_cost = td_investment_cost * grid_penalty_ratio
            td_om_cost = td_investment_cost * self.om_of_td_lines

            total_investment_cost = td_investment_cost
            total_om_cost = td_om_cost
            fuel_cost = self.grid_price  # / (1 - self.distribution_losses) REVIEW
        else:
            # TODO: Possibly add substation here for mini-grids
            conflict_sa_pen = {0: 1, 1: 1.03, 2: 1.07, 3: 1.125, 4: 1.25}
            conflict_mg_pen = {0: 1, 1: 1.05, 2: 1.125, 3: 1.25, 4: 1.5}
            total_lv_lines_length *= 0 if self.standalone else 1
            mv_lines_distribution_length *= 0 if self.standalone else 1
            mv_total_line_cost = self.MV_line_cost * mv_lines_distribution_length * conflict_mg_pen[conf_status]
            lv_total_line_cost = self.LV_line_cost * total_lv_lines_length * conflict_mg_pen[conf_status]
            service_transformer_total_cost = 0 if self.standalone else num_transformers * self.service_Transf_cost * \
                                                                       conflict_mg_pen[conf_status]
            installed_capacity = peak_load / capacity_factor
            td_investment_cost = mv_total_line_cost + lv_total_line_cost + total_nodes * self.connection_cost_per_hh + service_transformer_total_cost
            td_om_cost = td_investment_cost * self.om_of_td_lines * conflict_sa_pen[conf_status] if self.standalone \
                else td_investment_cost * self.om_of_td_lines * conflict_mg_pen[conf_status]

            if self.standalone and fuel_cost == 0:
                if installed_capacity / (people / num_people_per_hh) < 0.020:
                    capital_investment = installed_capacity * self.capital_cost[0.020] * conflict_sa_pen[conf_status]
                    total_om_cost = td_om_cost + (self.capital_cost[0.020] * self.om_costs * conflict_sa_pen[
                        conf_status] * installed_capacity)
                elif installed_capacity / (people / num_people_per_hh) < 0.050:
                    capital_investment = installed_capacity * self.capital_cost[0.050] * conflict_sa_pen[conf_status]
                    total_om_cost = td_om_cost + (self.capital_cost[0.050] * self.om_costs * conflict_sa_pen[
                        conf_status] * installed_capacity)
                elif installed_capacity / (people / num_people_per_hh) < 0.100:
                    capital_investment = installed_capacity * self.capital_cost[0.100] * conflict_sa_pen[conf_status]
                    total_om_cost = td_om_cost + (self.capital_cost[0.100] * self.om_costs * conflict_sa_pen[
                        conf_status] * installed_capacity)
                elif installed_capacity / (people / num_people_per_hh) < 1:
                    capital_investment = installed_capacity * self.capital_cost[1] * conflict_sa_pen[conf_status]
                    total_om_cost = td_om_cost + (self.capital_cost[1] * self.om_costs * conflict_sa_pen[
                        conf_status] * installed_capacity)
                else:
                    capital_investment = installed_capacity * self.capital_cost[5] * conflict_sa_pen[conf_status]
                    total_om_cost = td_om_cost + (self.capital_cost[5] * self.om_costs * conflict_sa_pen[
                        conf_status] * installed_capacity)
            else:
                capital_investment = installed_capacity * self.capital_cost * conflict_sa_pen[
                    conf_status] if self.standalone \
                    else installed_capacity * self.capital_cost * conflict_mg_pen[conf_status]
                total_om_cost = td_om_cost + (self.capital_cost * conflict_sa_pen[conf_status] * self.om_costs *
                                              installed_capacity) if self.standalone \
                    else td_om_cost + (
                        self.capital_cost * conflict_mg_pen[conf_status] * self.om_costs * installed_capacity)
            total_investment_cost = td_investment_cost + capital_investment

        # Perform the time-value LCOE calculation
        project_life = end_year - self.base_year + 1
        reinvest_year = 0
        step = start_year - self.base_year
        # If the technology life is less than the project life, we will have to invest twice to buy it again
        if self.tech_life + step < project_life:
            reinvest_year = self.tech_life + step

        year = np.arange(project_life)
        el_gen = generation_per_year * np.ones(project_life)
        el_gen[0:step] = 0
        discount_factor = (1 + self.discount_rate) ** year
        investments = np.zeros(project_life)
        investments[step] = total_investment_cost

        # Calculate the year of re-investment if tech_life is smaller than project life
        if reinvest_year:
            investments[reinvest_year] = total_investment_cost

        # Calculate salvage value if tech_life is bigger than project life
        salvage = np.zeros(project_life)
        if reinvest_year > 0:
            used_life = (project_life - step) - self.tech_life
        else:
            used_life = project_life - step - 1
        salvage[-1] = total_investment_cost * (1 - used_life / self.tech_life)
        operation_and_maintenance = total_om_cost * np.ones(project_life)
        operation_and_maintenance[0:step] = 0
        fuel = el_gen * fuel_cost
        fuel[0:step] = 0

        # So we also return the total investment cost for this number of people
        if get_investment_cost:
            discounted_investments = investments / discount_factor
            return np.sum(discounted_investments) + self.grid_capacity_investment * peak_load / discount_factor[step]
        elif get_investment_cost_lv:
            return total_lv_lines_length * (self.LV_line_cost * conf_grid_pen[conf_status])
        elif get_investment_cost_mv:
            return (mv_lines_connection_length * self.MV_line_cost * (1 + self.existing_grid_cost_ratio * elec_loop) +
                    mv_lines_distribution_length * self.MV_line_cost) * conf_grid_pen[conf_status]
        elif get_investment_cost_hv:
            return hv_lines_total_length * (self.HV_line_cost * conf_grid_pen[conf_status]) * \
                   (1 + self.existing_grid_cost_ratio * elec_loop)
        elif get_investment_cost_transformer:
            return (No_of_HV_LV_substation * self.HV_LV_sub_station_cost +
                    No_of_HV_MV_substation * self.HV_MV_sub_station_cost +
                    No_of_MV_MV_substation * self.MV_MV_sub_station_cost +
                    No_of_MV_LV_substation * self.MV_LV_sub_station_cost) * conf_grid_pen[conf_status]
        elif get_investment_cost_connection:
            return total_nodes * self.connection_cost_per_hh
        elif get_capacity:
            return add_capacity
        else:
            discounted_costs = (investments + operation_and_maintenance + fuel - salvage) / discount_factor
            discounted_generation = el_gen / discount_factor
            return np.sum(discounted_costs) / np.sum(discounted_generation)


class SettlementProcessor:
    """
    Processes the dataframe and adds all the columns to determine the cheapest option and the final costs and summaries
    """
    def __init__(self, path):
        try:
            self.df = pd.read_csv(path)
        except FileNotFoundError:
            print("Please make sure that the country name you provided and the .csv file, both have the same name")
            raise

        try:
            self.df[SET_GHI]
        except KeyError:
            self.df = pd.read_csv(path, sep=';')
            try:
                self.df[SET_GHI]
            except ValueError:
                print('Column "GHI" not found, check column names in calibrated csv-file')
                raise

    def diesel_cost_columns(self, sa_diesel_cost, mg_diesel_cost, year):



        def diesel_fuel_cost_calculator(diesel_price, diesel_truck_consumption, diesel_truck_volume,
                                        traveltime, efficiency):
            # We apply the Szabo formula to calculate the transport cost for the diesel
            # p = (p_d + 2*p_d*consumption*time/volume)*(1/mu)*(1/LHVd)

            return (diesel_price + 2 * diesel_price * diesel_truck_consumption *
                        traveltime) / diesel_truck_volume / LHV_DIESEL / efficiency

        self.df[SET_SA_DIESEL_FUEL + "{}".format(year)] = self.df.apply(
            lambda row: diesel_fuel_cost_calculator(diesel_price=sa_diesel_cost['diesel_price'],
                                                    diesel_truck_volume=sa_diesel_cost['diesel_truck_volume'],
                                                    diesel_truck_consumption=sa_diesel_cost['diesel_truck_consumption'],
                                                    efficiency=sa_diesel_cost['efficiency'],
                                                    traveltime=row[SET_TRAVEL_HOURS]
                                                    ), axis=1)

        self.df[SET_MG_DIESEL_FUEL + "{}".format(year)] = self.df.apply(
            lambda row: diesel_fuel_cost_calculator(diesel_price=mg_diesel_cost['diesel_price'],
                                                    diesel_truck_volume=mg_diesel_cost['diesel_truck_volume'],
                                                    diesel_truck_consumption=mg_diesel_cost['diesel_truck_consumption'],
                                                    efficiency=mg_diesel_cost['efficiency'],
                                                    traveltime=row[SET_TRAVEL_HOURS]
                                                    ), axis=1)


    def condition_df(self):
        """
        Do any initial data conditioning that may be required.
        """

        logging.info('Ensure that columns that are supposed to be numeric are numeric')
        self.df[SET_NIGHT_LIGHTS] = pd.to_numeric(self.df[SET_NIGHT_LIGHTS], errors='coerce')
        self.df[SET_POP] = pd.to_numeric(self.df[SET_POP], errors='coerce')
        self.df[SET_GRID_CELL_AREA] = pd.to_numeric(self.df[SET_GRID_CELL_AREA], errors='coerce')
        self.df[SET_ELEC_POP] = pd.to_numeric(self.df[SET_ELEC_POP], errors='coerce')
        self.df[SET_GHI] = pd.to_numeric(self.df[SET_GHI], errors='coerce')
        self.df[SET_WINDVEL] = pd.to_numeric(self.df[SET_WINDVEL], errors='coerce')
        self.df[SET_TRAVEL_HOURS] = pd.to_numeric(self.df[SET_TRAVEL_HOURS], errors='coerce')
        self.df[SET_ELEVATION] = pd.to_numeric(self.df[SET_ELEVATION], errors='coerce')
        self.df[SET_SLOPE] = pd.to_numeric(self.df[SET_SLOPE], errors='coerce')
        self.df[SET_LAND_COVER] = pd.to_numeric(self.df[SET_LAND_COVER], errors='coerce')
        self.df[SET_SUBSTATION_DIST] = pd.to_numeric(self.df[SET_SUBSTATION_DIST], errors='coerce')
        self.df[SET_HV_DIST_CURRENT] = pd.to_numeric(self.df[SET_HV_DIST_CURRENT], errors='coerce')
        self.df[SET_HV_DIST_PLANNED] = pd.to_numeric(self.df[SET_HV_DIST_PLANNED], errors='coerce')
        self.df[SET_MV_DIST_CURRENT] = pd.to_numeric(self.df[SET_MV_DIST_CURRENT], errors='coerce')
        self.df[SET_MV_DIST_PLANNED] = pd.to_numeric(self.df[SET_MV_DIST_PLANNED], errors='coerce')
        self.df[SET_ROAD_DIST] = pd.to_numeric(self.df[SET_ROAD_DIST], errors='coerce')
        self.df[SET_X_DEG] = pd.to_numeric(self.df[SET_X_DEG], errors='coerce')
        self.df[SET_Y_DEG] = pd.to_numeric(self.df[SET_Y_DEG], errors='coerce')
        self.df[SET_DIST_TO_TRANS] = pd.to_numeric(self.df[SET_DIST_TO_TRANS], errors='coerce')
        self.df[SET_HYDRO_DIST] = pd.to_numeric(self.df[SET_HYDRO_DIST], errors='coerce')
        self.df[SET_HYDRO] = pd.to_numeric(self.df[SET_HYDRO], errors='coerce')
        self.df[SET_HYDRO_FID] = pd.to_numeric(self.df[SET_HYDRO_FID], errors='coerce')
        self.df[SET_URBAN] = pd.to_numeric(self.df[SET_URBAN], errors='coerce')
        self.df[SET_CAPITA_DEMAND] = pd.to_numeric(self.df[SET_CAPITA_DEMAND], errors='coerce')
        self.df[SET_AGRI_DEMAND] = pd.to_numeric(self.df[SET_AGRI_DEMAND], errors='coerce')
        self.df[SET_HEALTH_DEMAND] = pd.to_numeric(self.df[SET_HEALTH_DEMAND], errors='coerce')
        self.df[SET_EDU_DEMAND] = pd.to_numeric(self.df[SET_EDU_DEMAND], errors='coerce')
        self.df[SET_COMMERCIAL_DEMAND] = pd.to_numeric(self.df[SET_COMMERCIAL_DEMAND], errors='coerce')
        self.df[SET_ELEC_ORDER] = pd.to_numeric(self.df[SET_ELEC_ORDER], errors='coerce')
        self.df[SET_CONFLICT] = pd.to_numeric(self.df[SET_CONFLICT], errors = 'coerce')

        self.df.loc[self.df[SET_ELEC_POP] > self.df[SET_POP], SET_ELEC_POP] = self.df[SET_POP]


        logging.info('Replace null values with zero')
        self.df.fillna(0, inplace=True)

        logging.info('Sort by country, Y and X')
        self.df.sort_values(by=[SET_Y_DEG, SET_X_DEG], inplace=True)

    def grid_penalties(self):
        """
        Add a grid penalty factor to increase the grid cost in areas that higher road distance, higher substation
        distance, unsuitable land cover, high slope angle or high elevation
        """

        def classify_road_dist(row):
            road_dist = row[SET_ROAD_DIST]
            if road_dist <= 5:
                return 5
            elif road_dist <= 10:
                return 4
            elif road_dist <= 25:
                return 3
            elif road_dist <= 50:
                return 2
            else:
                return 1

        def classify_substation_dist(row):
            substation_dist = row[SET_SUBSTATION_DIST]
            if substation_dist <= 0.5:
                return 5
            elif substation_dist <= 1:
                return 4
            elif substation_dist <= 5:
                return 3
            elif substation_dist <= 10:
                return 2
            else:
                return 1

        def classify_land_cover(row):
            land_cover = row[SET_LAND_COVER]
            if land_cover == 0:
                return 1
            elif land_cover == 1:
                return 3
            elif land_cover == 2:
                return 4
            elif land_cover == 3:
                return 3
            elif land_cover == 4:
                return 4
            elif land_cover == 5:
                return 3
            elif land_cover == 6:
                return 2
            elif land_cover == 7:
                return 5
            elif land_cover == 8:
                return 2
            elif land_cover == 9:
                return 5
            elif land_cover == 10:
                return 5
            elif land_cover == 11:
                return 1
            elif land_cover == 12:
                return 3
            elif land_cover == 13:
                return 3
            elif land_cover == 14:
                return 5
            elif land_cover == 15:
                return 3
            elif land_cover == 16:
                return 5

        def classify_elevation(row):
            elevation = row[SET_ELEVATION]
            if elevation <= 500:
                return 5
            elif elevation <= 1000:
                return 4
            elif elevation <= 2000:
                return 3
            elif elevation <= 3000:
                return 2
            else:
                return 1

        def classify_slope(row):
            slope = row[SET_SLOPE]
            if slope <= 10:
                return 5
            elif slope <= 20:
                return 4
            elif slope <= 30:
                return 3
            elif slope <= 40:
                return 2
            else:
                return 1

        def set_penalty(row):
            classification = row[SET_COMBINED_CLASSIFICATION]
            return 1 + (exp(0.85 * abs(1 - classification)) - 1) / 100

        logging.info('Classify road dist')
        self.df[SET_ROAD_DIST_CLASSIFIED] = self.df.apply(classify_road_dist, axis=1)

        logging.info('Classify substation dist')
        self.df[SET_SUBSTATION_DIST_CLASSIFIED] = self.df.apply(classify_substation_dist, axis=1)

        logging.info('Classify land cover')
        self.df[SET_LAND_COVER_CLASSIFIED] = self.df.apply(classify_land_cover, axis=1)

        logging.info('Classify elevation')
        self.df[SET_ELEVATION_CLASSIFIED] = self.df.apply(classify_elevation, axis=1)

        logging.info('Classify slope')
        self.df[SET_SLOPE_CLASSIFIED] = self.df.apply(classify_slope, axis=1)

        logging.info('Combined classification')
        self.df[SET_COMBINED_CLASSIFICATION] = (0.15 * self.df[SET_ROAD_DIST_CLASSIFIED] +
                                                0.20 * self.df[SET_SUBSTATION_DIST_CLASSIFIED] +
                                                0.20 * self.df[SET_LAND_COVER_CLASSIFIED] +
                                                0.15 * self.df[SET_ELEVATION_CLASSIFIED] +
                                                0.30 * self.df[SET_SLOPE_CLASSIFIED])

        logging.info('Grid penalty')
        self.df[SET_GRID_PENALTY] = self.df.apply(set_penalty, axis=1)

    def calc_wind_cfs(self):
        """
        Calculate the wind capacity factor based on the average wind velocity.
        """

        mu = 0.97  # availability factor
        t = 8760
        p_rated = 600
        z = 55  # hub height
        zr = 80  # velocity measurement height
        es = 0.85  # losses in wind electricity
        u_arr = range(1, 26)
        p_curve = [0, 0, 0, 0, 30, 77, 135, 208, 287, 371, 450, 514, 558,
                   582, 594, 598, 600, 600, 600, 600, 600, 600, 600, 600, 600]

        def get_wind_cf(row):
            u_zr = row[SET_WINDVEL]
            if u_zr == 0:
                return 0

            else:
                # Adjust for the correct hub height
                alpha = (0.37 - 0.088 * log(u_zr)) / (1 - 0.088 * log(zr / 10))
                u_z = u_zr * (z / zr) ** alpha

                # Rayleigh distribution and sum of series
                rayleigh = [(pi / 2) * (u / u_z ** 2) * exp((-pi / 4) * (u / u_z) ** 2) for u in u_arr]
                energy_produced = sum([mu * es * t * p * r for p, r in zip(p_curve, rayleigh)])

                return energy_produced / (p_rated * t)

        logging.info('Calculate Wind CF')
        self.df[SET_WINDCF] = self.df.apply(get_wind_cf, axis=1)

    def prepare_wtf_tier_columns(self, num_people_per_hh_rural, num_people_per_hh_urban,
                                 tier_1, tier_2, tier_3, tier_4, tier_5):
        """ Prepares the five Residential Demand Tier Targets based customized for each country
        """
        # The MTF approach is given as per yearly household consumption (BEYOND CONNECTIONS Energy Access Redefined, ESMAP, 2015). Tiers in kWh/capita/year depends on the average ppl/hh which is different in every country
        logging.info('Populate ResidentialDemandTier columns')
        tier_num = [1, 2, 3, 4, 5]
        ppl_hh_average = (num_people_per_hh_urban + num_people_per_hh_rural) / 2
        tier_1 = tier_1 / ppl_hh_average  # 38.7 refers to kWh/household/year. It is the mean value between Tier 1 and Tier 2
        tier_2 = tier_2 / ppl_hh_average
        tier_3 = tier_3 / ppl_hh_average
        tier_4 = tier_4 / ppl_hh_average
        tier_5 = tier_5 / ppl_hh_average

        wb_tiers_all = {1: tier_1, 2: tier_2, 3: tier_3, 4: tier_4, 5: tier_5}

        for num in tier_num:
            self.df[SET_WTFtier + "{}".format(num)] = wb_tiers_all[num]

    def calibrate_pop_and_urban(self, pop_actual, pop_future_high, pop_future_low, urban_current, urban_future,
                                start_year, end_year, intermediate_year):
        """
        Calibrate the actual current population, the urban split and forecast the future population
        """

        logging.info('Calibrate current population')
        project_life = end_year - start_year
        # Calculate the ratio between the actual population and the total population from the GIS layer
        pop_ratio = pop_actual / self.df[SET_POP].sum()
        # And use this ratio to calibrate the population in a new column
        self.df[SET_POP_CALIB] = self.df.apply(lambda row: row[SET_POP] * pop_ratio, axis=1)
        self.df[SET_ELEC_POP_CALIB] = self.df[SET_ELEC_POP] * pop_ratio
        if max(self.df[SET_URBAN]) == 3:  # THIS OPTION IS CURRENTLY DISABLED
            calibrate = True if 'n' in input(
                'Use urban definition from GIS layer <y/n> (n=model calibration):') else False
        else:
            calibrate = True
        # RUN_PARAM: This is where manual calibration of urban/rural population takes place.
        # The model uses 0, 1, 2 as GHS population layer does.
        # As of this version, urban are only rows with value equal to 2
        if calibrate:
            urban_modelled = 2
            factor = 1
            while abs(urban_modelled - urban_current) > 0.01:
                self.df[SET_URBAN] = 0
                self.df.loc[(self.df[SET_POP_CALIB] > 5000 * factor) & (
                        self.df[SET_POP_CALIB] / self.df[SET_GRID_CELL_AREA] > 350 * factor), SET_URBAN] = 1
                self.df.loc[(self.df[SET_POP_CALIB] > 50000 * factor) & (
                        self.df[SET_POP_CALIB] / self.df[SET_GRID_CELL_AREA] > 1500 * factor), SET_URBAN] = 2
                pop_urb = self.df.loc[self.df[SET_URBAN] > 1, SET_POP_CALIB].sum()
                urban_modelled = pop_urb / pop_actual
                if urban_modelled > urban_current:
                    factor *= 1.1
                else:
                    factor *= 0.9

        # Get the calculated urban ratio, and limit it to within reasonable boundaries
        pop_urb = self.df.loc[self.df[SET_URBAN] > 1, SET_POP_CALIB].sum()
        urban_modelled = pop_urb / pop_actual

        if abs(urban_modelled - urban_current) > 0.01:
            print('The modelled urban ratio is {:.2f}. '
                  'In case this is not acceptable please revise this part of the code'.format(urban_modelled))

        # Project future population, with separate growth rates for urban and rural
        logging.info('Project future population')

        if calibrate:
            urban_growth_high = (urban_future * pop_future_high) / (urban_modelled * pop_actual)
            rural_growth_high = ((1 - urban_future) * pop_future_high) / ((1 - urban_modelled) * pop_actual)

            yearly_urban_growth_rate_high = urban_growth_high ** (1 / project_life)
            yearly_rural_growth_rate_high = rural_growth_high ** (1 / project_life)

            urban_growth_low = (urban_future * pop_future_low) / (urban_modelled * pop_actual)
            rural_growth_low = ((1 - urban_future) * pop_future_low) / ((1 - urban_modelled) * pop_actual)

            yearly_urban_growth_rate_low = urban_growth_low ** (1 / project_life)
            yearly_rural_growth_rate_low = rural_growth_low ** (1 / project_life)
        else:
            urban_growth_high = pop_future_high / pop_actual
            rural_growth_high = pop_future_high / pop_actual

            yearly_urban_growth_rate_high = urban_growth_high ** (1 / project_life)
            yearly_rural_growth_rate_high = rural_growth_high ** (1 / project_life)

            urban_growth_low = pop_future_low / pop_actual
            rural_growth_low = pop_future_low / pop_actual

            yearly_urban_growth_rate_low = urban_growth_low ** (1 / project_life)
            yearly_rural_growth_rate_low = rural_growth_low ** (1 / project_life)

        # RUN_PARAM: Define here the years for which results should be provided in the output file.
        yearsofanalysis = [intermediate_year, end_year]

        for year in yearsofanalysis:
            self.df[SET_POP + "{}".format(year) + 'High'] = self.df.apply(lambda row: row[SET_POP_CALIB] *
                                                                                      (yearly_urban_growth_rate_high **
                                                                                       (year - start_year))
            if row[SET_URBAN] > 1
            else row[SET_POP_CALIB] *
                 (yearly_rural_growth_rate_high ** (year - start_year)), axis=1)

            self.df[SET_POP + "{}".format(year) + 'Low'] = self.df.apply(lambda row: row[SET_POP_CALIB] *
                                                                                     (yearly_urban_growth_rate_low **
                                                                                      (year - start_year))
            if row[SET_URBAN] > 1
            else row[SET_POP_CALIB] *
                 (yearly_rural_growth_rate_low ** (year - start_year)), axis=1)

        self.df[SET_POP + "{}".format(start_year)] = self.df.apply(lambda row: row[SET_POP_CALIB], axis=1)

        return urban_modelled

    def elec_current_and_future(self, elec_actual, elec_actual_urban, elec_actual_rural, pop_tot, start_year,
                                min_night_lights=0, min_pop=50, max_transformer_dist=2, max_mv_dist=2, max_hv_dist=5):
        """
        Calibrate the current electrification status, and future 'pre-electrification' status
        """

        # REVIEW: The way this works now, for all urban or rural settlements that fit the conditioning, the population SET_ELEC_POP is reduced by equal amount so that we match urban/rural national statistics respectively.
        # TODO We might need to update with off-grid electrified in future versions
        urban_pop = (self.df.loc[self.df[SET_URBAN] > 1, SET_POP_CALIB].sum())  # Calibrate current electrification
        rural_pop = (self.df.loc[self.df[SET_URBAN] <= 1, SET_POP_CALIB].sum())  # Calibrate current electrification
        total_pop = self.df[SET_POP_CALIB].sum()
        total_elec_ratio = elec_actual
        urban_elec_ratio = elec_actual_urban
        rural_elec_ratio = elec_actual_rural
        factor = (total_pop * total_elec_ratio) / (urban_pop * urban_elec_ratio + rural_pop * rural_elec_ratio)
        urban_elec_ratio *= factor
        rural_elec_ratio *= factor
        self.df.loc[self.df[SET_NIGHT_LIGHTS] <= 0, [SET_ELEC_POP_CALIB]] = 0

        logging.info('Calibrate current electrification')
        self.df[SET_ELEC_CURRENT] = 0
        

        # This if function here skims through T&D columns to identify if any non 0 values exist; Then it defines priority accordingly.
        if max(self.df[SET_DIST_TO_TRANS]) > 0:
            self.df[SET_CALIB_GRID_DIST] = self.df[SET_DIST_TO_TRANS]
            priority = 1
            dist_limit = max_transformer_dist
        elif max(self.df[SET_MV_DIST_CURRENT]) > 0:
            self.df[SET_CALIB_GRID_DIST] = self.df[SET_MV_DIST_CURRENT]
            priority = 1
            dist_limit = max_mv_dist
        else:
            self.df[SET_CALIB_GRID_DIST] = self.df[SET_HV_DIST_CURRENT]
            priority = 2

        condition = 0

        while condition == 0:
            # Assign the 1 (electrified)/0 (un-electrified) values to each cell
            urban_electrified = urban_pop * urban_elec_ratio
            rural_electrified = rural_pop * rural_elec_ratio
            # RUN_PARAM: Calibration parameters if MV lines or transformer location is available
            if priority == 1:
                print(
                    'We have identified the existence of transformers or MV lines as input data; therefore we proceed using those for the calibration')
                self.df.loc[
                    (self.df[SET_CALIB_GRID_DIST] < dist_limit) & (self.df[SET_NIGHT_LIGHTS] > min_night_lights) & (
                            self.df[SET_POP_CALIB] > min_pop), SET_ELEC_CURRENT] = 1
                urban_elec_modelled = self.df.loc[
                    (self.df[SET_ELEC_CURRENT] == 1) & (self.df[SET_URBAN] > 1), SET_ELEC_POP_CALIB].sum()
                rural_elec_modelled = self.df.loc[
                    (self.df[SET_ELEC_CURRENT] == 1) & (self.df[SET_URBAN] <= 1), SET_ELEC_POP_CALIB].sum()
                urban_elec_factor = urban_elec_modelled / urban_electrified
                rural_elec_factor = rural_elec_modelled / rural_electrified
                if urban_elec_factor > 1:
                    self.df.loc[(self.df[SET_ELEC_CURRENT] == 1) & (self.df[SET_URBAN] > 1), SET_ELEC_POP_CALIB] *= (
                            1 / urban_elec_factor)
                else:
                    i = 0
                    print(
                        "The urban settlements identified as electrified are lower than in statistics; Please re-adjust the calibration conditions")
                    while urban_elec_factor <= 1:
                        if i < 10:
                            self.df.loc[
                                (self.df[SET_ELEC_CURRENT] == 1) & (self.df[SET_URBAN] == 2), SET_ELEC_POP_CALIB] *= 1.1
                            self.df[SET_ELEC_POP_CALIB] = np.minimum(self.df[SET_ELEC_POP_CALIB],
                                                                     self.df[SET_POP_CALIB])
                            urban_elec_modelled = self.df.loc[
                                (self.df[SET_ELEC_CURRENT] == 1) & (self.df[SET_URBAN] == 2), SET_ELEC_POP_CALIB].sum()
                            urban_elec_factor = urban_elec_modelled / urban_electrified
                            i += 1
                        else:
                            break

                if rural_elec_factor > 1:
                    self.df.loc[(self.df[SET_ELEC_CURRENT] == 1) & (self.df[SET_URBAN] <= 1), SET_ELEC_POP_CALIB] *= (
                            1 / rural_elec_factor)
                else:
                    i = 0
                    print(
                        "The rural settlements identified as electrified are lower than in statistics; Please re-adjust the calibration conditions")
                    while rural_elec_factor <= 1:
                        if i < 10:
                            self.df.loc[
                                (self.df[SET_ELEC_CURRENT] == 1) & (self.df[SET_URBAN] < 2), SET_ELEC_POP_CALIB] *= 1.1
                            self.df[SET_ELEC_POP_CALIB] = np.minimum(self.df[SET_ELEC_POP_CALIB],
                                                                     self.df[SET_POP_CALIB])
                            rural_elec_modelled = self.df.loc[
                                (self.df[SET_ELEC_CURRENT] == 1) & (self.df[SET_URBAN] < 2), SET_ELEC_POP_CALIB].sum()
                            rural_elec_factor = rural_elec_modelled / rural_electrified
                            i += 1
                        else:
                            break

                pop_elec = self.df.loc[self.df[SET_ELEC_CURRENT] == 1, SET_ELEC_POP_CALIB].sum()
                elec_modelled = pop_elec / total_pop

                # REVIEW. Added new calibration step for pop not meeting original steps, if prev elec pop is too small
                i = 0
                td_dist_2 = 0.1
                while elec_actual - elec_modelled > 0.01:
                    if i < 50:
                        pop_elec_2 = self.df.loc[(self.df[SET_ELEC_CURRENT] == 0) & (self.df[SET_POP_CALIB] > min_pop) &
                                                 (self.df[SET_CALIB_GRID_DIST] < td_dist_2), SET_POP_CALIB].sum()
                        if (pop_elec + pop_elec_2) / total_pop > elec_actual:
                            elec_modelled = (pop_elec + pop_elec_2) / total_pop
                            self.df.loc[(self.df[SET_ELEC_CURRENT] == 0) & (self.df[SET_POP_CALIB] > min_pop) &
                                        (self.df[SET_CALIB_GRID_DIST] < td_dist_2), SET_ELEC_POP_CALIB] = self.df[
                                SET_POP_CALIB]
                            self.df.loc[(self.df[SET_ELEC_CURRENT] == 0) & (self.df[SET_POP_CALIB] > min_pop) &
                                        (self.df[SET_CALIB_GRID_DIST] < td_dist_2), SET_ELEC_CURRENT] = 1
                        else:
                            i += 1
                            td_dist_2 += 0.1
                    else:
                        self.df.loc[(self.df[SET_ELEC_CURRENT] == 0) & (self.df[SET_POP_CALIB] > min_pop) &
                                    (self.df[SET_CALIB_GRID_DIST] < td_dist_2), SET_ELEC_POP_CALIB] = self.df[
                            SET_POP_CALIB]
                        self.df.loc[(self.df[SET_ELEC_CURRENT] == 0) & (self.df[SET_POP_CALIB] > min_pop) &
                                    (self.df[SET_CALIB_GRID_DIST] < td_dist_2), SET_ELEC_CURRENT] = 1
                        elec_modelled = (pop_elec + pop_elec_2) / total_pop
                        break

                if elec_modelled > elec_actual:
                    self.df[SET_ELEC_POP_CALIB] *= elec_actual / elec_modelled
                pop_elec = self.df.loc[self.df[SET_ELEC_CURRENT] == 1, SET_ELEC_POP_CALIB].sum()
                elec_modelled = pop_elec / total_pop

            # RUN_PARAM: Calibration parameters if only HV lines are available
            else:
                print(
                    'No transformers or MV lines were identified as input data; therefore we proceed to the calibration with HV line info')
                self.df.loc[
                    (self.df[SET_CALIB_GRID_DIST] < max_hv_dist) & (self.df[SET_NIGHT_LIGHTS] > min_night_lights) & (
                            self.df[SET_POP_CALIB] > min_pop), SET_ELEC_CURRENT] = 1

                urban_elec_modelled = self.df.loc[
                    (self.df[SET_ELEC_CURRENT] == 1) & (self.df[SET_URBAN] > 1), SET_ELEC_POP_CALIB].sum()
                rural_elec_modelled = self.df.loc[
                    (self.df[SET_ELEC_CURRENT] == 1) & (self.df[SET_URBAN] <= 1), SET_ELEC_POP_CALIB].sum()
                urban_elec_factor = urban_elec_modelled / urban_electrified
                rural_elec_factor = rural_elec_modelled / rural_electrified

                if urban_elec_factor > 1:
                    self.df.loc[(self.df[SET_ELEC_CURRENT] == 1) & (self.df[SET_URBAN] > 1), SET_ELEC_POP_CALIB] *= (
                            1 / urban_elec_factor)
                else:
                    print(
                        "The urban settlements identified as electrified are lower than in statistics; Please re-adjust the calibration conditions")

                if rural_elec_factor > 1:
                    self.df.loc[(self.df[SET_ELEC_CURRENT] == 1) & (self.df[SET_URBAN] <= 1), SET_ELEC_POP_CALIB] *= (
                            1 / rural_elec_factor)
                else:
                    print(
                        "The rural settlements identified as electrified are lower than in statistics; Please re-adjust the calibration conditions")

                pop_elec = self.df.loc[self.df[SET_ELEC_CURRENT] == 1, SET_ELEC_POP_CALIB].sum()
                elec_modelled = pop_elec / total_pop

                # REVIEW. Added new calibration step for pop not meeting original steps, if prev elec pop is too small
                i = 0
                td_dist_2 = 0.1
                while elec_actual - elec_modelled > 0.01:
                    if i < 50:
                        pop_elec_2 = self.df.loc[(self.df[SET_ELEC_CURRENT] == 0) & (self.df[SET_POP_CALIB] > min_pop) &
                                                 (self.df[SET_CALIB_GRID_DIST] < td_dist_2), SET_POP_CALIB].sum()
                        if (pop_elec + pop_elec_2) / total_pop > elec_actual:
                            elec_modelled = (pop_elec + pop_elec_2) / total_pop
                            self.df.loc[(self.df[SET_ELEC_CURRENT] == 0) & (self.df[SET_POP_CALIB] > min_pop) &
                                        (self.df[SET_CALIB_GRID_DIST] < td_dist_2), SET_ELEC_POP_CALIB] = self.df[
                                SET_POP_CALIB]
                            self.df.loc[(self.df[SET_ELEC_CURRENT] == 0) & (self.df[SET_POP_CALIB] > min_pop) &
                                        (self.df[SET_CALIB_GRID_DIST] < td_dist_2), SET_ELEC_CURRENT] = 1
                        else:
                            i += 1
                            td_dist_2 += 0.1
                    else:
                        self.df.loc[(self.df[SET_ELEC_CURRENT] == 0) & (self.df[SET_POP_CALIB] > min_pop) &
                                    (self.df[SET_CALIB_GRID_DIST] < td_dist_2), SET_ELEC_POP_CALIB] = self.df[
                            SET_POP_CALIB]
                        self.df.loc[(self.df[SET_ELEC_CURRENT] == 0) & (self.df[SET_POP_CALIB] > min_pop) &
                                    (self.df[SET_CALIB_GRID_DIST] < td_dist_2), SET_ELEC_CURRENT] = 1
                        elec_modelled = (pop_elec + pop_elec_2) / total_pop
                        break

                if elec_modelled > elec_actual:
                    self.df[SET_ELEC_POP_CALIB] *= elec_actual / elec_modelled
                pop_elec = self.df.loc[self.df[SET_ELEC_CURRENT] == 1, SET_ELEC_POP_CALIB].sum()
                elec_modelled = pop_elec / total_pop

            urban_elec_ratio = self.df.loc[(self.df[SET_ELEC_CURRENT] == 1) & (
                    self.df[SET_URBAN] > 1), SET_ELEC_POP_CALIB].sum() / urban_pop
            rural_elec_ratio = self.df.loc[(self.df[SET_ELEC_CURRENT] == 1) & (
                    self.df[SET_URBAN] <= 1), SET_ELEC_POP_CALIB].sum() / rural_pop

            print('The modelled electrification rate achieved is {0:.2f}.'
                  'Urban elec. rate is {1:.2f} and Rural elec. rate is {2:.2f}. \n'
                  'If this is not acceptable please revise this part of the algorithm'.format(elec_modelled-elec_actual,
                                                                                              urban_elec_ratio-elec_actual_urban,
                                                                                              rural_elec_ratio-elec_actual_rural))
            condition = 1

        self.df[SET_ELEC_FUTURE_GRID + "{}".format(start_year)] = \
            self.df.apply(lambda row: 1 if row[SET_ELEC_CURRENT] == 1 else 0, axis=1)
        self.df[SET_ELEC_FUTURE_OFFGRID + "{}".format(start_year)] = self.df.apply(lambda row: 0, axis=1)
        self.df[SET_ELEC_FUTURE_ACTUAL + "{}".format(start_year)] = \
            self.df.apply(lambda row: 1 if row[SET_ELEC_FUTURE_GRID + "{}".format(start_year)] == 1 or
                                           row[SET_ELEC_FUTURE_OFFGRID + "{}".format(start_year)] == 1 else 0, axis=1)
        self.df[SET_ELEC_FINAL_CODE + "{}".format(start_year)] = \
            self.df.apply(lambda row: 1 if row[SET_ELEC_CURRENT] == 1 else 99, axis=1)

        return elec_modelled, rural_elec_ratio, urban_elec_ratio
    



    

    @staticmethod
    def get_2d_hash_table(x, y, unelectrified, distance_limit):
        """
        Generates the 2D Hash Table with the unelectrified locations hashed into the table for easy O(1) access.
        """

        hash_table = defaultdict(lambda: defaultdict(list))
        for unelec_row in unelectrified:
            hash_x = int(x[unelec_row] / distance_limit)
            hash_y = int(y[unelec_row] / distance_limit)
            hash_table[hash_x][hash_y].append(unelec_row)
        return hash_table

    @staticmethod
    def get_unelectrified_rows(hash_table, elec_row, x, y, distance_limit):
        """
        Returns all the unelectrified locations close to the electrified location
        based on the distance boundary limit specified by asking the 2D hash table.
        """

        unelec_list = []
        hash_x = int(x[elec_row] / distance_limit)
        hash_y = int(y[elec_row] / distance_limit)

        unelec_list.extend(hash_table.get(hash_x, {}).get(hash_y, []))
        unelec_list.extend(hash_table.get(hash_x, {}).get(hash_y - 1, []))
        unelec_list.extend(hash_table.get(hash_x, {}).get(hash_y + 1, []))

        unelec_list.extend(hash_table.get(hash_x + 1, {}).get(hash_y, []))
        unelec_list.extend(hash_table.get(hash_x + 1, {}).get(hash_y - 1, []))
        unelec_list.extend(hash_table.get(hash_x + 1, {}).get(hash_y + 1, []))

        unelec_list.extend(hash_table.get(hash_x - 1, {}).get(hash_y, []))
        unelec_list.extend(hash_table.get(hash_x - 1, {}).get(hash_y - 1, []))
        unelec_list.extend(hash_table.get(hash_x - 1, {}).get(hash_y + 1, []))

        return unelec_list

    def pre_electrification(self, grid_calc, grid_price, year, time_step, start_year):

        """" ... """

        logging.info('Define the initial electrification status')

        # Update electrification status based on already existing
        if (year - time_step) == start_year:
            self.df[SET_ELEC_FUTURE_GRID + "{}".format(year)] = 0
            self.df.loc[
                self.df[SET_ELEC_FUTURE_GRID + "{}".format(year - time_step)] == 1, SET_ELEC_FUTURE_GRID + "{}".format(
                    year)] = 1
        else:
            self.df[SET_ELEC_FUTURE_GRID + "{}".format(year)] = 0
            self.df.loc[
                self.df[SET_ELEC_FUTURE_GRID + "{}".format(year - time_step)] == 1, SET_ELEC_FUTURE_GRID + "{}".format(
                    year)] = 1
            self.df.loc[(self.df[SET_ELEC_FINAL_CODE + "{}".format(year - time_step)] == 1) & (
                    self.df[SET_LIMIT + "{}".format(year - time_step)] == 1), SET_ELEC_FUTURE_GRID + "{}".format(
                year)] = 1

        if (year - time_step) == start_year:
            self.df[SET_ELEC_FUTURE_OFFGRID + "{}".format(year)] = 0
            self.df.loc[self.df[SET_ELEC_FUTURE_OFFGRID + "{}".format(
                year - time_step)] == 1, SET_ELEC_FUTURE_OFFGRID + "{}".format(year)] = 1
        else:
            self.df[SET_ELEC_FUTURE_OFFGRID + "{}".format(year)] = 0
            self.df.loc[(self.df[SET_ELEC_FUTURE_OFFGRID + "{}".format(year - time_step)] == 1) &
                        (self.df[SET_ELEC_FUTURE_GRID + "{}".format(year - time_step)] != 1),
                        SET_ELEC_FUTURE_OFFGRID + "{}".format(year)] = 1
            self.df.loc[(self.df[SET_ELEC_FINAL_CODE + "{}".format(year - time_step)] != 1) & (
                    self.df[SET_LIMIT + "{}".format(year - time_step)] == 1), SET_ELEC_FUTURE_OFFGRID + "{}".format(
                year)] = 1

        if (year - time_step) == start_year:
            self.df[SET_ELEC_FUTURE_ACTUAL + "{}".format(year)] = 0
            self.df.loc[self.df[SET_ELEC_FUTURE_ACTUAL + "{}".format(
                year - time_step)] == 1, SET_ELEC_FUTURE_ACTUAL + "{}".format(year)] = 1
        else:
            self.df[SET_ELEC_FUTURE_ACTUAL + "{}".format(year)] = 0
            self.df.loc[self.df[SET_ELEC_FUTURE_ACTUAL + "{}".format(
                year - time_step)] == 1, SET_ELEC_FUTURE_ACTUAL + "{}".format(year)] = 1
            self.df.loc[self.df[SET_ELEC_FUTURE_GRID + "{}".format(
                year - time_step)] == 1, SET_ELEC_FUTURE_ACTUAL + "{}".format(year)] = 1
            self.df.loc[self.df[SET_ELEC_FUTURE_OFFGRID + "{}".format(
                year - time_step)] == 1, SET_ELEC_FUTURE_ACTUAL + "{}".format(year)] = 1

        self.df[SET_LCOE_GRID + "{}".format(year)] = 99
        self.df.loc[
            self.df[SET_ELEC_FUTURE_GRID + "{}".format(year)] == 1, SET_LCOE_GRID + "{}".format(year)] = grid_price

    def current_mv_line_dist(self):
        logging.info('Determine current MV line length')
        self.df[SET_MV_CONNECT_DIST] = 0
        self.df.loc[self.df[SET_ELEC_CURRENT] == 1, SET_MV_CONNECT_DIST] = self.df[SET_HV_DIST_CURRENT]
        self.df[SET_MIN_TD_DIST] = self.df[[SET_MV_DIST_PLANNED, SET_HV_DIST_PLANNED]].min(axis=1)

    def elec_extension(self, grid_calc, max_dist, year, start_year, end_year, timestep, grid_cap_gen_limit,
                       grid_connect_limit, auto_intensification=0, prioritization=0):
        """
        Iterate through all electrified settlements and find which settlements can be economically connected to the grid
        Repeat with newly electrified settlements until no more are added
        """
        prio = int(prioritization)
        new_grid_capacity = 0
        grid_capacity_limit = grid_cap_gen_limit
        x = (self.df[SET_X_DEG]).tolist()
        y = (self.df[SET_Y_DEG]).tolist()
        pop = self.df[SET_POP + "{}".format(year)].tolist()
        confl = self.df[SET_CONFLICT].tolist()
        travl = self.df[SET_TRAVEL_HOURS].tolist()
        enerperhh = self.df[SET_ENERGY_PER_CELL + "{}".format(year)]
        nupppphh = self.df[SET_NUM_PEOPLE_PER_HH]
        grid_cell_area = self.df[SET_GRID_CELL_AREA]
        prev_code = self.df[SET_ELEC_FINAL_CODE + "{}".format(year - timestep)]
        new_connections = self.df[SET_NEW_CONNECTIONS + "{}".format(year)]
        total_energy_per_cell = self.df[SET_TOTAL_ENERGY_PER_CELL]
        if year - timestep == start_year:
            elecorder = self.df[SET_ELEC_ORDER].tolist()
        else:
            elecorder = self.df[SET_ELEC_ORDER + "{}".format(year - timestep)].tolist()
        grid_penalty_ratio = self.df[SET_GRID_PENALTY].tolist()
        status = self.df[SET_ELEC_FUTURE_GRID + "{}".format(year)].tolist()
        min_code_lcoes = self.df[SET_MIN_OFFGRID_LCOE + "{}".format(year)].tolist()
        new_lcoes = self.df[SET_LCOE_GRID + "{}".format(year)].tolist()
        cell_path_real = self.df[SET_MV_CONNECT_DIST].tolist()
        planned_hv_dist = self.df[SET_HV_DIST_PLANNED].tolist()  # If connecting from anywhere on the HV line
        planned_mv_dist = self.df[SET_MV_DIST_PLANNED].tolist()  # If connecting from anywhere on the HV line
        self.df['new_connections_household'] = self.df[SET_NEW_CONNECTIONS + "{}".format(year)] / self.df[
            SET_NUM_PEOPLE_PER_HH]

        urban_initially_electrified = sum(self.df.loc[
                                              (self.df[SET_ELEC_FUTURE_GRID + "{}".format(year - timestep)] == 1) & (
                                                      self.df[SET_URBAN] == 2)][
                                              SET_ENERGY_PER_CELL + "{}".format(year)])
        rural_initially_electrified = sum(self.df.loc[
                                              (self.df[SET_ELEC_FUTURE_GRID + "{}".format(year - timestep)] == 1) & (
                                                      self.df[SET_URBAN] < 2)][
                                              SET_ENERGY_PER_CELL + "{}".format(year)])
        densification_connections = sum(
            self.df.loc[self.df[SET_ELEC_FUTURE_GRID + "{}".format(year - timestep)] == 1]['new_connections_household'])
        consumption = rural_initially_electrified + urban_initially_electrified
        average_load = consumption / (1 - grid_calc.distribution_losses) / HOURS_PER_YEAR  # kW
        peak_load = average_load / grid_calc.base_to_peak_load_ratio  # kW
        grid_capacity_limit -= peak_load
        grid_connect_limit -= densification_connections

        cell_path_adjusted = list(np.zeros(len(status)).tolist())

        electrified = self.df[SET_ELEC_FUTURE_GRID + "{}".format(year)].loc[self.df[SET_ELEC_FUTURE_GRID + "{}".format(year)]==1].index.values.tolist()
        unelectrified=self.df[SET_ELEC_FUTURE_GRID + "{}".format(year)].loc[self.df[SET_ELEC_FUTURE_GRID + "{}".format(year)]==0].index.values.tolist()


        if (prio == 2) or (prio == 4):
            changes = []
            for unelec in unelectrified:
                try:
                    if planned_mv_dist[unelec] < auto_intensification:
                        consumption = enerperhh[unelec]  # kWh/year
                        average_load = consumption / (1 - grid_calc.distribution_losses) / HOURS_PER_YEAR  # kW
                        peak_load = average_load / grid_calc.base_to_peak_load_ratio  # kW
                        dist = planned_mv_dist[unelec]
                        dist_adjusted = grid_penalty_ratio[unelec] * dist

                        grid_lcoe = 0.001

                        new_lcoes[unelec] = grid_lcoe
                        cell_path_real[unelec] = dist
                        cell_path_adjusted[unelec] = dist_adjusted
                        new_grid_capacity += peak_load
                        grid_connect_limit -= new_connections[unelec] / nupppphh[unelec]
                        elecorder[unelec] = 0
                        changes.append(unelec)
                except KeyError:
                    pass

            electrified.extend(changes[:])
            unelectrified = set(unelectrified).difference(electrified)

        filtered_unelectrified = []
        for unelec in unelectrified:
            try:
                grid_lcoe = grid_calc.get_lcoe(energy_per_cell=enerperhh[unelec],
                                               start_year=year - timestep,
                                               end_year=end_year,
                                               people=pop[unelec],
                                               new_connections=new_connections[unelec],
                                               total_energy_per_cell=total_energy_per_cell[unelec],
                                               prev_code=prev_code[unelec],
                                               num_people_per_hh=nupppphh[unelec],
                                               grid_cell_area=grid_cell_area[unelec],
                                               conf_status=confl[unelec],
                                               additional_mv_line_length=0,
                                               elec_loop=0)
                if grid_lcoe < min_code_lcoes[unelec]:
                    filtered_unelectrified.append(unelec)
            except KeyError:
                pass
        unelectrified = filtered_unelectrified

        close = []
        elec_nodes2 = []
        changes = []
        for elec in electrified:
            elec_nodes2.append((x[elec], y[elec]))

        def haversine(lon1, lat1, lon2, lat2):
            """
            Calculate the great circle distance between two points
            on the earth (specified in decimal degrees)
            """
            # convert decimal degrees to radians
            lon1, lat1, lon2, lat2 = map(radians, [lon1, lat1, lon2, lat2])

            # haversine formula
            dlon = lon2 - lon1
            dlat = lat2 - lat1
            a = sin(dlat / 2) ** 2 + cos(lat1) * cos(lat2) * sin(dlon / 2) ** 2
            c = 2 * asin(sqrt(a))
            r = 6371  # Radius of earth in kilometers. Use 3956 for miles
            return c * r

        def closest_elec(unelec_node, elec_nodes):
            deltas = elec_nodes - unelec_node
            dist_2 = np.einsum('ij,ij->i', deltas, deltas)
            min_dist = np.argmin(dist_2)
            return min_dist

        logging.info('Initially {} electrified'.format(len(electrified)))
        loops = 1

        # First round of extension from MV network
        for unelec in unelectrified:
            consumption = enerperhh[unelec]  # kWh/year
            average_load = consumption / (1 - grid_calc.distribution_losses) / HOURS_PER_YEAR  # kW
            peak_load = average_load / grid_calc.base_to_peak_load_ratio  # kW
            dist = planned_mv_dist[unelec]
            dist_adjusted = grid_penalty_ratio[unelec] * dist
            if dist_adjusted <= max_dist:
                grid_lcoe = grid_calc.get_lcoe(energy_per_cell=enerperhh[unelec],
<<<<<<< HEAD
                                               start_year=year - timestep,
                                               end_year=end_year,
                                               people=pop[unelec],
                                               new_connections=new_connections[unelec],
                                               total_energy_per_cell=total_energy_per_cell[unelec],
                                               prev_code=prev_code[unelec],
                                               num_people_per_hh=nupppphh[unelec],
                                               grid_cell_area=grid_cell_area[unelec],
                                               conf_status=confl[unelec],
                                               additional_mv_line_length=dist_adjusted,
                                               elec_loop=0)
=======
                                                   start_year=year - timestep,
                                                   end_year=end_year,
                                                   people=pop[unelec],
                                                   new_connections=new_connections[unelec],
                                                   total_energy_per_cell=total_energy_per_cell[unelec],
                                                   prev_code=prev_code[unelec],
                                                   num_people_per_hh=nupppphh[unelec],
                                                   grid_cell_area=grid_cell_area[unelec],
                                                   conf_status=confl[unelec],
                                                   travel_hours=travl[unelec],
                                                   additional_mv_line_length=dist_adjusted,
                                                   elec_loop=0)
>>>>>>> 093c07b9

                if grid_lcoe < min_code_lcoes[unelec]:
                    if (grid_lcoe < new_lcoes[unelec]) and (new_grid_capacity + peak_load < grid_capacity_limit) \
                                and (new_connections[unelec] / nupppphh[unelec] < grid_connect_limit):
                        new_lcoes[unelec] = grid_lcoe
                        cell_path_real[unelec] = dist
                        cell_path_adjusted[unelec] = dist_adjusted
                        new_grid_capacity += peak_load
                        grid_connect_limit -= new_connections[unelec] / nupppphh[unelec]
                        elecorder[unelec] = 1
                        if unelec not in changes:
                            changes.append(unelec)
                        else:
                            close.append(unelec)
                    else:
                        close.append(unelec)
                else:
                    close.append(unelec)
            else:
                close.append(unelec)
        electrified = changes[:]
        unelectrified = close

        #  Extension from HV lines
        for unelec in unelectrified:
            consumption = enerperhh[unelec]  # kWh/year
            average_load = consumption / (1 - grid_calc.distribution_losses) / HOURS_PER_YEAR  # kW
            peak_load = average_load / grid_calc.base_to_peak_load_ratio  # kW
            dist = planned_hv_dist[unelec]
            dist_adjusted = grid_penalty_ratio[unelec] * dist
            if dist <= max_dist:
                elec_loop_value = 0
                grid_lcoe = grid_calc.get_lcoe(energy_per_cell=enerperhh[unelec],
                                                   start_year=year - timestep,
                                                   end_year=end_year,
                                                   people=pop[unelec],
                                                   new_connections=new_connections[unelec],
                                                   total_energy_per_cell=total_energy_per_cell[unelec],
                                                   prev_code=prev_code[unelec],
                                                   num_people_per_hh=nupppphh[unelec],
                                                   grid_cell_area=grid_cell_area[unelec],
                                                   conf_status=confl[unelec],
                                                   additional_mv_line_length=dist_adjusted,
                                                   elec_loop=elec_loop_value,
                                                   additional_transformer=1)
                if (grid_lcoe < min_code_lcoes[unelec]) and (new_grid_capacity + peak_load < grid_capacity_limit) \
                         and (new_connections[unelec] / nupppphh[unelec] < grid_connect_limit):
                        new_lcoes[unelec] = grid_lcoe
                        status[unelec] = 1
                        cell_path_real[unelec] = dist
                        cell_path_adjusted[unelec] = dist_adjusted
                        new_grid_capacity += peak_load
                        grid_connect_limit -= new_connections[unelec] / nupppphh[unelec]
                        elecorder[unelec] = 1
                        if unelec not in changes:
                            changes.append(unelec)
        electrified = changes[:]
        unelectrified = set(unelectrified).difference(electrified)

        #  Second to last round of extension loops from existing and new lines, including newly connected settlements
        while len(electrified) > 0:
            logging.info('Electrification loop {} with {} electrified'.format(loops, len(electrified)))
            loops += 1
            hash_table = self.get_2d_hash_table(x, y, electrified, max_dist)
            elec_nodes2 = []
            for elec in electrified:
                elec_nodes2.append((x[elec], y[elec]))
            elec_nodes2 = np.asarray(elec_nodes2)
            changes = []
            if len(elec_nodes2) > 0:
                for unelec in unelectrified:
                    consumption = enerperhh[unelec]  # kWh/year
                    average_load = consumption / (1 - grid_calc.distribution_losses) / HOURS_PER_YEAR  # kW
                    peak_load = average_load / grid_calc.base_to_peak_load_ratio  # kW

                    node = (x[unelec], y[unelec])
                    closest_elec_node = closest_elec(node, elec_nodes2)
                    dist = haversine(x[electrified[closest_elec_node]], y[electrified[closest_elec_node]],
                                         x[unelec], y[unelec])
                    dist_adjusted = grid_penalty_ratio[unelec] * dist
                    prev_dist = cell_path_real[electrified[closest_elec_node]]
                    if dist + prev_dist < max_dist:
                        grid_lcoe = grid_calc.get_lcoe(energy_per_cell=enerperhh[unelec],
                                                           start_year=year - timestep,
                                                           end_year=end_year,
                                                           people=pop[unelec],
                                                           new_connections=new_connections[unelec],
                                                           total_energy_per_cell=total_energy_per_cell[unelec],
                                                           prev_code=prev_code[unelec],
                                                           num_people_per_hh=nupppphh[unelec],
                                                           grid_cell_area=grid_cell_area[unelec],
                                                           conf_status=confl[unelec],
                                                           additional_mv_line_length=dist_adjusted,
                                                           elec_loop=elecorder[electrified[closest_elec_node]] + 1)
                        if grid_lcoe < min_code_lcoes[unelec]:
                            if (grid_lcoe < new_lcoes[unelec]) and \
                                    (new_grid_capacity + peak_load < grid_capacity_limit) \
                                    and (new_connections[unelec] / nupppphh[unelec] < grid_connect_limit):
                                    new_lcoes[unelec] = grid_lcoe
                                    cell_path_real[unelec] = dist + cell_path_real[electrified[closest_elec_node]]
                                    cell_path_adjusted[unelec] = dist_adjusted
                                    elecorder[unelec] = elecorder[electrified[closest_elec_node]] + 1
                                    new_grid_capacity += peak_load
                                    grid_connect_limit -= new_connections[unelec] / nupppphh[unelec]
                                    if unelec not in changes:
                                        changes.append(unelec)
                        elif new_grid_capacity + peak_load < grid_capacity_limit and 1 > 2:
                            electrified_hashed = self.get_unelectrified_rows(hash_table, unelec, x, y, max_dist)
                            grid_capacity_addition_loop = 0
                            for elec in electrified_hashed:
                                prev_dist = cell_path_real[elec]
                                dist = haversine(x[elec], y[elec], x[unelec], y[unelec])
                                dist_adjusted = grid_penalty_ratio[unelec] * dist
                                if prev_dist + dist < max_dist:
                                    grid_lcoe = grid_calc.get_lcoe(energy_per_cell=enerperhh[unelec],
                                                                   start_year=year - timestep,
                                                                   end_year=end_year,
                                                                   people=pop[unelec],
                                                                   new_connections=new_connections[unelec],
                                                                   total_energy_per_cell=total_energy_per_cell[
                                                                       unelec],
                                                                   prev_code=prev_code[unelec],
                                                                   num_people_per_hh=nupppphh[unelec],
                                                                   grid_cell_area=grid_cell_area[unelec],
                                                                   conf_status=confl[unelec],
                                                                   additional_mv_line_length=dist_adjusted,
                                                                   elec_loop=elecorder[elec] + 1)
                                    if grid_lcoe < min_code_lcoes[unelec] and \
                                            (new_grid_capacity + peak_load < grid_capacity_limit) \
                                            and (new_connections[unelec] / nupppphh[unelec] < grid_connect_limit):
                                        if grid_lcoe < new_lcoes[unelec]:
                                            new_lcoes[unelec] = grid_lcoe
                                            cell_path_real[unelec] = dist + cell_path_real[elec]
                                            cell_path_adjusted[unelec] = dist_adjusted
                                            elecorder[unelec] = elecorder[elec] + 1
                                            if grid_capacity_addition_loop == 0:
                                                new_grid_capacity += peak_load
                                                grid_connect_limit -= new_connections[unelec] / nupppphh[unelec]
                                                grid_capacity_addition_loop += 1
                                            if unelec not in changes:
                                                changes.append(unelec)
            electrified = changes[:]
            unelectrified = set(unelectrified).difference(electrified)

        return new_lcoes, cell_path_adjusted, elecorder, cell_path_real

    #Runs the grid extension algorithm
    def set_scenario_variables(self, year, num_people_per_hh_rural, num_people_per_hh_urban, time_step, start_year,
                               urban_elec_ratio, rural_elec_ratio, urban_tier, rural_tier, end_year_pop,
                               productive_demand):
        """
        Set the basic scenario parameters that differ based on urban/rural
        So that they are in the table and can be read directly to calculate LCOEs
        """

        if end_year_pop == 0:
            self.df[SET_POP + "{}".format(year)] = self.df[SET_POP + "{}".format(year) + 'Low']
        else:
            self.df[SET_POP + "{}".format(year)] = self.df[SET_POP + "{}".format(year) + 'High']

        logging.info('Calculate new connections')
        # Calculate new connections for grid related purposes
        # REVIEW - This was changed based on your "newly created" column SET_ELEC_POP. Please review and check whether this creates any problem at your distribution_network function using people/new connections and energy_per_settlement/total_energy_per_settlement

        if year - time_step == start_year:
            # Assign new connections to those that are already electrified to a certain percent
            self.df.loc[(self.df[SET_ELEC_FUTURE_ACTUAL + "{}".format(
                year - time_step)] == 1), SET_NEW_CONNECTIONS + "{}".format(year)] = \
                (self.df[SET_POP + "{}".format(year)] - self.df[SET_ELEC_POP_CALIB])
            # Assign new connections to those that are not currently electrified
            self.df.loc[self.df[SET_ELEC_FUTURE_ACTUAL + "{}".format(year - time_step)] == 0,
                        SET_NEW_CONNECTIONS + "{}".format(year)] = self.df[SET_POP + "{}".format(year)]
            # Some conditioning to eliminate negative values if existing by mistake
            self.df.loc[self.df[SET_NEW_CONNECTIONS + "{}".format(year)] < 0,
                        SET_NEW_CONNECTIONS + "{}".format(year)] = 0
        else:
            # Assign new connections to settlements that are already electrified
            self.df.loc[self.df[SET_LIMIT + "{}".format(year - time_step)] == 1,
                        SET_NEW_CONNECTIONS + "{}".format(year)] = \
                (self.df[SET_POP + "{}".format(year)] - self.df[SET_POP + "{}".format(year - time_step)])

            # Assign new connections to settlements that were initially electrified but not prioritized during the timestep
            self.df.loc[(self.df[SET_LIMIT + "{}".format(year - time_step)] == 0) &
                        (self.df[SET_ELEC_CURRENT] == 1),
                        SET_NEW_CONNECTIONS + "{}".format(year)] = self.df[SET_POP + "{}".format(year)] - self.df[
                SET_ELEC_POP_CALIB]

            # Assing new connections to settlements that have not been electrified
            self.df.loc[(self.df[SET_LIMIT + "{}".format(year - time_step)] == 0) & (
                    self.df[SET_ELEC_CURRENT] == 0),
                        SET_NEW_CONNECTIONS + "{}".format(year)] = self.df[SET_POP + "{}".format(year)]

            # Some conditioning to eliminate negative values if existing by mistake
            self.df.loc[
                self.df[SET_NEW_CONNECTIONS + "{}".format(year)] < 0, SET_NEW_CONNECTIONS + "{}".format(year)] = 0

        logging.info('Setting electrification demand as per target per year')

        if max(self.df[SET_CAPITA_DEMAND]) == 0:
            # RUN_PARAM: This shall be changed if different urban/rural categorization is decided
            wb_tier_rural = int(rural_tier)
            wb_tier_urban_clusters = int(rural_tier)
            wb_tier_urban_centers = int(urban_tier)

            if wb_tier_urban_centers == 6:
                wb_tier_urban_centers = 'Custom'
            if wb_tier_urban_clusters == 6:
                wb_tier_urban_clusters = 'Custom'
            if wb_tier_rural == 6:
                wb_tier_rural = 'Custom'

            self.df[SET_CAPITA_DEMAND] = 0

            # RUN_PARAM: This shall be changed if different urban/rural categorization is decided
            # Create new columns assigning number of people per household as per Urban/Rural type
            self.df.loc[self.df[SET_URBAN] == 0, SET_NUM_PEOPLE_PER_HH] = num_people_per_hh_rural
            self.df.loc[self.df[SET_URBAN] == 1, SET_NUM_PEOPLE_PER_HH] = num_people_per_hh_rural
            self.df.loc[self.df[SET_URBAN] == 2, SET_NUM_PEOPLE_PER_HH] = num_people_per_hh_urban

            # Define per capita residential demand
            self.df.loc[self.df[SET_URBAN] == 0, SET_CAPITA_DEMAND] = self.df[
                SET_RESIDENTIAL_TIER + str(wb_tier_rural)]
            self.df.loc[self.df[SET_URBAN] == 1, SET_CAPITA_DEMAND] = self.df[
                SET_RESIDENTIAL_TIER + str(wb_tier_urban_clusters)]
            self.df.loc[self.df[SET_URBAN] == 2, SET_CAPITA_DEMAND] = self.df[
                SET_RESIDENTIAL_TIER + str(wb_tier_urban_centers)]

            # REVIEW, added Tier column
            tier_1 = 38.7  # 38.7 refers to kWh/household/year. It is the mean value between Tier 1 and Tier 2
            tier_2 = 219
            tier_3 = 803
            tier_4 = 2117
            tier_5 = 2993

            self.df[SET_TIER] = 5
            self.df.loc[self.df[SET_CAPITA_DEMAND] * self.df[SET_NUM_PEOPLE_PER_HH] < tier_4, SET_TIER] = 4
            self.df.loc[self.df[SET_CAPITA_DEMAND] * self.df[SET_NUM_PEOPLE_PER_HH] < tier_3, SET_TIER] = 3
            self.df.loc[self.df[SET_CAPITA_DEMAND] * self.df[SET_NUM_PEOPLE_PER_HH] < tier_2, SET_TIER] = 2
            self.df.loc[self.df[SET_CAPITA_DEMAND] * self.df[SET_NUM_PEOPLE_PER_HH] < tier_1, SET_TIER] = 1

            # Add commercial demand
            # agri = True if 'y' in input('Include agrcultural demand? <y/n> ') else False
            # if agri:
            if int(productive_demand) == 1:
                self.df[SET_CAPITA_DEMAND] += self.df[SET_AGRI_DEMAND]

            # commercial = True if 'y' in input('Include commercial demand? <y/n> ') else False
            # if commercial:
            if int(productive_demand) == 1:
                self.df[SET_CAPITA_DEMAND] += self.df[SET_COMMERCIAL_DEMAND]

            # health = True if 'y' in input('Include health demand? <y/n> ') else False
            # if health:
            if int(productive_demand) == 1:
                self.df[SET_CAPITA_DEMAND] += self.df[SET_HEALTH_DEMAND]

            # edu = True if 'y' in input('Include educational demand? <y/n> ') else False
            # if edu:
            if int(productive_demand) == 1:
                self.df[SET_CAPITA_DEMAND] += self.df[SET_EDU_DEMAND]

        self.df.loc[self.df[SET_URBAN] == 0, SET_ENERGY_PER_CELL + "{}".format(year)] = \
            self.df[SET_CAPITA_DEMAND] * self.df[SET_NEW_CONNECTIONS + "{}".format(year)]
        self.df.loc[self.df[SET_URBAN] == 1, SET_ENERGY_PER_CELL + "{}".format(year)] = \
            self.df[SET_CAPITA_DEMAND] * self.df[SET_NEW_CONNECTIONS + "{}".format(year)]
        self.df.loc[self.df[SET_URBAN] == 2, SET_ENERGY_PER_CELL + "{}".format(year)] = \
            self.df[SET_CAPITA_DEMAND] * self.df[SET_NEW_CONNECTIONS + "{}".format(year)]

        # if year - time_step == start_year:
        self.df.loc[self.df[SET_URBAN] == 0, SET_TOTAL_ENERGY_PER_CELL] = \
            self.df[SET_CAPITA_DEMAND] * self.df[SET_POP + "{}".format(year)]
        self.df.loc[self.df[SET_URBAN] == 1, SET_TOTAL_ENERGY_PER_CELL] = \
            self.df[SET_CAPITA_DEMAND] * self.df[SET_POP + "{}".format(year)]
        self.df.loc[self.df[SET_URBAN] == 2, SET_TOTAL_ENERGY_PER_CELL] = \
            self.df[SET_CAPITA_DEMAND] * self.df[SET_POP + "{}".format(year)]



    def calculate_off_grid_lcoes(self, mg_hydro_calc, mg_wind_calc, mg_pv_calc,
                                 sa_pv_calc, mg_diesel_calc, sa_diesel_calc,
                                 year, start_year, end_year, timestep, diesel_techs=0):
        """
        Calcuate the LCOEs for all off-grid technologies, and calculate the minimum, so that the electrification
        algorithm knows where the bar is before it becomes economical to electrify
        """

        # A df with all hydropower sites, to ensure that they aren't assigned more capacity than is available
        hydro_used = 'HydropowerUsed'  # the amount of the hydro potential that has been assigned
        hydro_df = self.df[[SET_HYDRO_FID, SET_HYDRO]].drop_duplicates(subset=SET_HYDRO_FID)
        hydro_df[hydro_used] = 0
        hydro_df = hydro_df.set_index(SET_HYDRO_FID)

        max_hydro_dist = 5  # the max distance in km to consider hydropower viable

        def hydro_lcoe(row):
            if row[SET_HYDRO_DIST] < max_hydro_dist:
                # calculate the capacity that would be added by the settlement
                additional_capacity = ((row[SET_NEW_CONNECTIONS + "{}".format(year)] *
                                        row[SET_ENERGY_PER_CELL + "{}".format(year)]) /
                                       (HOURS_PER_YEAR * mg_hydro_calc.capacity_factor *
                                        mg_hydro_calc.base_to_peak_load_ratio))

                # and add it to the tracking df
                hydro_df.loc[row[SET_HYDRO_FID], hydro_used] += additional_capacity

                # if it exceeds the available capacity, it's not an option
                if hydro_df.loc[row[SET_HYDRO_FID], hydro_used] > hydro_df.loc[row[SET_HYDRO_FID], SET_HYDRO]:
                    return 99

                else:
                    return mg_hydro_calc.get_lcoe(energy_per_cell=row[SET_ENERGY_PER_CELL + "{}".format(year)],
                                                  start_year=year - timestep,
                                                  end_year=end_year,
                                                  people=row[SET_POP + "{}".format(year)],
                                                  new_connections=row[SET_NEW_CONNECTIONS + "{}".format(year)],
                                                  total_energy_per_cell=row[SET_TOTAL_ENERGY_PER_CELL],
                                                  prev_code=row[SET_ELEC_FINAL_CODE + "{}".format(year - timestep)],
                                                  num_people_per_hh=row[SET_NUM_PEOPLE_PER_HH],
                                                  grid_cell_area=row[SET_GRID_CELL_AREA],
                                                  conf_status=row[SET_CONFLICT],
                                                  mv_line_length=row[SET_HYDRO_DIST])
            else:
                return 99

        logging.info('Calculate minigrid hydro LCOE')
        self.df[SET_LCOE_MG_HYDRO + "{}".format(year)] = self.df.apply(hydro_lcoe, axis=1)

        num_hydro_limited = hydro_df.loc[hydro_df[hydro_used] > hydro_df[SET_HYDRO]][SET_HYDRO].count()
        logging.info('{} potential hydropower sites were utilised to maximum capacity'.format(num_hydro_limited))

        logging.info('Calculate minigrid PV LCOE')
        self.df[SET_LCOE_MG_PV + "{}".format(year)] = self.df.apply(
            lambda row: mg_pv_calc.get_lcoe(energy_per_cell=row[SET_ENERGY_PER_CELL + "{}".format(year)],
                                            start_year=year - timestep,
                                            end_year=end_year,
                                            people=row[SET_POP + "{}".format(year)],
                                            new_connections=row[SET_NEW_CONNECTIONS + "{}".format(year)],
                                            total_energy_per_cell=row[SET_TOTAL_ENERGY_PER_CELL],
                                            prev_code=row[SET_ELEC_FINAL_CODE + "{}".format(year - timestep)],
                                            num_people_per_hh=row[SET_NUM_PEOPLE_PER_HH],
                                            grid_cell_area=row[SET_GRID_CELL_AREA],
                                            conf_status=row[SET_CONFLICT],
                                            capacity_factor=row[SET_GHI] / HOURS_PER_YEAR)
            if row[SET_GHI] > 1000
            else 99, axis=1)

        logging.info('Calculate minigrid wind LCOE')
        self.df[SET_LCOE_MG_WIND + "{}".format(year)] = self.df.apply(
            lambda row: mg_wind_calc.get_lcoe(energy_per_cell=row[SET_ENERGY_PER_CELL + "{}".format(year)],
                                              start_year=year - timestep,
                                              end_year=end_year,
                                              people=row[SET_POP + "{}".format(year)],
                                              new_connections=row[SET_NEW_CONNECTIONS + "{}".format(year)],
                                              total_energy_per_cell=row[SET_TOTAL_ENERGY_PER_CELL],
                                              prev_code=row[SET_ELEC_FINAL_CODE + "{}".format(year - timestep)],
                                              num_people_per_hh=row[SET_NUM_PEOPLE_PER_HH],
                                              grid_cell_area=row[SET_GRID_CELL_AREA],
                                              conf_status=row[SET_CONFLICT],
                                              capacity_factor=row[SET_WINDCF])
            if row[SET_WINDCF] > 0.1 else 99,
            axis=1)

        if diesel_techs == 0:
            self.df[SET_LCOE_MG_DIESEL + "{}".format(year)] = 99
            self.df[SET_LCOE_SA_DIESEL + "{}".format(year)] = 99
        else:
            logging.info('Calculate minigrid diesel LCOE')
            self.df[SET_LCOE_MG_DIESEL + "{}".format(year)] = self.df.apply(
                lambda row: mg_diesel_calc.get_lcoe(energy_per_cell=row[SET_ENERGY_PER_CELL + "{}".format(year)],
                                                    start_year=year - timestep,
                                                    end_year=end_year,
                                                    people=row[SET_POP + "{}".format(year)],
                                                    new_connections=row[SET_NEW_CONNECTIONS + "{}".format(year)],
                                                    total_energy_per_cell=row[SET_TOTAL_ENERGY_PER_CELL],
                                                    prev_code=row[SET_ELEC_FINAL_CODE + "{}".format(year - timestep)],
                                                    num_people_per_hh=row[SET_NUM_PEOPLE_PER_HH],
                                                    grid_cell_area=row[SET_GRID_CELL_AREA],
                                                    conf_status=row[SET_CONFLICT],
                                                    fuel_cost=row[SET_MG_DIESEL_FUEL + "{}".format(year)],
                                                    ), axis=1)

            logging.info('Calculate standalone diesel LCOE')
            self.df[SET_LCOE_SA_DIESEL + "{}".format(year)] = self.df.apply(
                lambda row: sa_diesel_calc.get_lcoe(energy_per_cell=row[SET_ENERGY_PER_CELL + "{}".format(year)],
                                                    start_year=year - timestep,
                                                    end_year=end_year,
                                                    people=row[SET_POP + "{}".format(year)],
                                                    new_connections=row[SET_NEW_CONNECTIONS + "{}".format(year)],
                                                    total_energy_per_cell=row[SET_TOTAL_ENERGY_PER_CELL],
                                                    prev_code=row[SET_ELEC_FINAL_CODE + "{}".format(year - timestep)],
                                                    num_people_per_hh=row[SET_NUM_PEOPLE_PER_HH],
                                                    grid_cell_area=row[SET_GRID_CELL_AREA],
                                                    conf_status=row[SET_CONFLICT],
                                                    fuel_cost=row[SET_SA_DIESEL_FUEL + "{}".format(year)],
                                                    ), axis=1)

        logging.info('Calculate standalone PV LCOE')
        self.df[SET_LCOE_SA_PV + "{}".format(year)] = self.df.apply(
            lambda row: sa_pv_calc.get_lcoe(energy_per_cell=row[SET_ENERGY_PER_CELL + "{}".format(year)],
                                            start_year=year - timestep,
                                            end_year=end_year,
                                            people=row[SET_POP + "{}".format(year)],
                                            new_connections=row[SET_NEW_CONNECTIONS + "{}".format(year)],
                                            total_energy_per_cell=row[SET_TOTAL_ENERGY_PER_CELL],
                                            prev_code=row[SET_ELEC_FINAL_CODE + "{}".format(year - timestep)],
                                            num_people_per_hh=row[SET_NUM_PEOPLE_PER_HH],
                                            grid_cell_area=row[SET_GRID_CELL_AREA],
                                            conf_status=row[SET_CONFLICT],
                                            capacity_factor=row[SET_GHI] / HOURS_PER_YEAR) if row[SET_GHI] > 1000
            else 99,
            axis=1)


        logging.info('Determine minimum technology (off-grid)')
        self.df[SET_MIN_OFFGRID + "{}".format(year)] = self.df[[SET_LCOE_SA_PV + "{}".format(year),
                                                                SET_LCOE_MG_WIND + "{}".format(year),
                                                                SET_LCOE_MG_PV + "{}".format(year),
                                                                SET_LCOE_MG_HYDRO + "{}".format(year),
                                                                SET_LCOE_MG_DIESEL + "{}".format(year),
                                                                SET_LCOE_SA_DIESEL + "{}".format(year)]].T.idxmin()

        logging.info('Determine minimum tech LCOE')
        self.df[SET_MIN_OFFGRID_LCOE + "{}".format(year)] = self.df[[SET_LCOE_SA_PV + "{}".format(year),
                                                                     SET_LCOE_MG_WIND + "{}".format(year),
                                                                     SET_LCOE_MG_PV + "{}".format(year),
                                                                     SET_LCOE_MG_HYDRO + "{}".format(year),
                                                                     SET_LCOE_MG_DIESEL + "{}".format(year),
                                                                     SET_LCOE_SA_DIESEL + "{}".format(year)]].T.min()

        codes = {SET_LCOE_MG_HYDRO + "{}".format(year): 7,
                 SET_LCOE_MG_WIND + "{}".format(year): 6,
                 SET_LCOE_MG_PV + "{}".format(year): 5,
                 SET_LCOE_MG_DIESEL + "{}".format(year): 4,
                 SET_LCOE_SA_DIESEL + "{}".format(year): 2,
                 SET_LCOE_SA_PV + "{}".format(year): 3}

        self.df.loc[self.df[SET_MIN_OFFGRID + "{}".format(year)] == SET_LCOE_MG_HYDRO + "{}".format(
            year), SET_MIN_OFFGRID_CODE + "{}".format(year)] = codes[SET_LCOE_MG_HYDRO + "{}".format(year)]
        self.df.loc[self.df[SET_MIN_OFFGRID + "{}".format(year)] == SET_LCOE_SA_PV + "{}".format(
            year), SET_MIN_OFFGRID_CODE + "{}".format(year)] = codes[SET_LCOE_SA_PV + "{}".format(year)]
        self.df.loc[self.df[SET_MIN_OFFGRID + "{}".format(year)] == SET_LCOE_MG_WIND + "{}".format(
            year), SET_MIN_OFFGRID_CODE + "{}".format(year)] = codes[SET_LCOE_MG_WIND + "{}".format(year)]
        self.df.loc[self.df[SET_MIN_OFFGRID + "{}".format(year)] == SET_LCOE_MG_PV + "{}".format(
            year), SET_MIN_OFFGRID_CODE + "{}".format(year)] = codes[SET_LCOE_MG_PV + "{}".format(year)]
        self.df.loc[self.df[SET_MIN_OFFGRID + "{}".format(year)] == SET_LCOE_MG_DIESEL + "{}".format(
            year), SET_MIN_OFFGRID_CODE + "{}".format(year)] = codes[SET_LCOE_MG_DIESEL + "{}".format(year)]
        self.df.loc[self.df[SET_MIN_OFFGRID + "{}".format(year)] == SET_LCOE_SA_DIESEL + "{}".format(
            year), SET_MIN_OFFGRID_CODE + "{}".format(year)] = codes[SET_LCOE_SA_DIESEL + "{}".format(year)]

    def results_columns(self, mg_hydro_calc, mg_wind_calc, mg_pv_calc, sa_pv_calc, mg_diesel_calc,
                        sa_diesel_calc, grid_calc, year):
        """
        Once the grid extension algorithm has been run, determine the minimum overall option, and calculate the
        capacity and investment requirements for each settlement
        """

        logging.info('Determine minimum overall')
        self.df[SET_MIN_OVERALL + "{}".format(year)] = self.df[[SET_LCOE_GRID + "{}".format(year),
                                                                SET_LCOE_SA_PV + "{}".format(year),
                                                                SET_LCOE_MG_WIND + "{}".format(year),
                                                                SET_LCOE_MG_PV + "{}".format(year),
                                                                SET_LCOE_MG_HYDRO + "{}".format(year),
                                                                SET_LCOE_MG_DIESEL + "{}".format(year),
                                                                SET_LCOE_SA_DIESEL + "{}".format(year)]].T.idxmin()

        logging.info('Determine minimum overall LCOE')
        self.df[SET_MIN_OVERALL_LCOE + "{}".format(year)] = self.df[[SET_LCOE_GRID + "{}".format(year),
                                                                     SET_LCOE_SA_PV + "{}".format(year),
                                                                     SET_LCOE_MG_WIND + "{}".format(year),
                                                                     SET_LCOE_MG_PV + "{}".format(year),
                                                                     SET_LCOE_MG_HYDRO + "{}".format(year),
                                                                     SET_LCOE_MG_DIESEL + "{}".format(year),
                                                                     SET_LCOE_SA_DIESEL + "{}".format(year)]].T.min()

        logging.info('Add technology codes')
        codes = {SET_LCOE_GRID + "{}".format(year): 1,
                 SET_LCOE_MG_HYDRO + "{}".format(year): 7,
                 SET_LCOE_MG_WIND + "{}".format(year): 6,
                 SET_LCOE_MG_PV + "{}".format(year): 5,
                 SET_LCOE_MG_DIESEL + "{}".format(year): 4,
                 SET_LCOE_SA_DIESEL + "{}".format(year): 2,
                 SET_LCOE_SA_PV + "{}".format(year): 3}

        self.df.loc[self.df[SET_MIN_OVERALL + "{}".format(year)] == SET_LCOE_GRID + "{}".format(year),
                    SET_MIN_OVERALL_CODE + "{}".format(year)] = codes[SET_LCOE_GRID + "{}".format(year)]
        self.df.loc[self.df[SET_MIN_OVERALL + "{}".format(year)] == SET_LCOE_MG_HYDRO + "{}".format(year),
                    SET_MIN_OVERALL_CODE + "{}".format(year)] = codes[SET_LCOE_MG_HYDRO + "{}".format(year)]
        self.df.loc[self.df[SET_MIN_OVERALL + "{}".format(year)] == SET_LCOE_SA_PV + "{}".format(year),
                    SET_MIN_OVERALL_CODE + "{}".format(year)] = codes[SET_LCOE_SA_PV + "{}".format(year)]
        self.df.loc[self.df[SET_MIN_OVERALL + "{}".format(year)] == SET_LCOE_MG_WIND + "{}".format(year),
                    SET_MIN_OVERALL_CODE + "{}".format(year)] = codes[SET_LCOE_MG_WIND + "{}".format(year)]
        self.df.loc[self.df[SET_MIN_OVERALL + "{}".format(year)] == SET_LCOE_MG_PV + "{}".format(year),
                    SET_MIN_OVERALL_CODE + "{}".format(year)] = codes[SET_LCOE_MG_PV + "{}".format(year)]
        self.df.loc[self.df[SET_MIN_OVERALL + "{}".format(year)] == SET_LCOE_MG_DIESEL + "{}".format(year),
                    SET_MIN_OVERALL_CODE + "{}".format(year)] = codes[SET_LCOE_MG_DIESEL + "{}".format(year)]
        self.df.loc[self.df[SET_MIN_OVERALL + "{}".format(year)] == SET_LCOE_SA_DIESEL + "{}".format(year),
                    SET_MIN_OVERALL_CODE + "{}".format(year)] = codes[SET_LCOE_SA_DIESEL + "{}".format(year)]

    def calculate_investments(self, mg_hydro_calc, mg_wind_calc, mg_pv_calc, sa_pv_calc, mg_diesel_calc,
                              sa_diesel_calc, grid_calc, year,
                              end_year, timestep):
        def res_investment_cost(row):
            min_code = row[SET_MIN_OVERALL_CODE + "{}".format(year)]

            if min_code == 2:
                return sa_diesel_calc.get_lcoe(energy_per_cell=row[SET_ENERGY_PER_CELL + "{}".format(year)],
                                               start_year=year - timestep,
                                               end_year=end_year,
                                               people=row[SET_POP + "{}".format(year)],
                                               new_connections=row[SET_NEW_CONNECTIONS + "{}".format(year)],
                                               total_energy_per_cell=row[SET_TOTAL_ENERGY_PER_CELL],
                                               prev_code=row[SET_ELEC_FINAL_CODE + "{}".format(year - timestep)],
                                               num_people_per_hh=row[SET_NUM_PEOPLE_PER_HH],
                                               grid_cell_area=row[SET_GRID_CELL_AREA],
                                               conf_status=row[SET_CONFLICT],
                                               fuel_cost=row[SET_SA_DIESEL_FUEL + "{}".format(year)],
                                               get_investment_cost=True)

            elif min_code == 3:
                return sa_pv_calc.get_lcoe(energy_per_cell=row[SET_ENERGY_PER_CELL + "{}".format(year)],
                                           start_year=year - timestep,
                                           end_year=end_year,
                                           people=row[SET_POP + "{}".format(year)],
                                           new_connections=row[SET_NEW_CONNECTIONS + "{}".format(year)],
                                           total_energy_per_cell=row[SET_TOTAL_ENERGY_PER_CELL],
                                           prev_code=row[SET_ELEC_FINAL_CODE + "{}".format(year - timestep)],
                                           num_people_per_hh=row[SET_NUM_PEOPLE_PER_HH],
                                           grid_cell_area=row[SET_GRID_CELL_AREA],
                                           capacity_factor=row[SET_GHI] / HOURS_PER_YEAR,
                                           conf_status=row[SET_CONFLICT],
                                           get_investment_cost=True)

            elif min_code == 6:
                return mg_wind_calc.get_lcoe(energy_per_cell=row[SET_ENERGY_PER_CELL + "{}".format(year)],
                                             start_year=year - timestep,
                                             end_year=end_year,
                                             people=row[SET_POP + "{}".format(year)],
                                             new_connections=row[SET_NEW_CONNECTIONS + "{}".format(year)],
                                             total_energy_per_cell=row[SET_TOTAL_ENERGY_PER_CELL],
                                             prev_code=row[SET_ELEC_FINAL_CODE + "{}".format(year - timestep)],
                                             num_people_per_hh=row[SET_NUM_PEOPLE_PER_HH],
                                             grid_cell_area=row[SET_GRID_CELL_AREA],
                                             capacity_factor=row[SET_WINDCF],
                                             conf_status=row[SET_CONFLICT],
                                             get_investment_cost=True)

            elif min_code == 4:
                return mg_diesel_calc.get_lcoe(energy_per_cell=row[SET_ENERGY_PER_CELL + "{}".format(year)],
                                               start_year=year - timestep,
                                               end_year=end_year,
                                               people=row[SET_POP + "{}".format(year)],
                                               new_connections=row[SET_NEW_CONNECTIONS + "{}".format(year)],
                                               total_energy_per_cell=row[SET_TOTAL_ENERGY_PER_CELL],
                                               prev_code=row[SET_ELEC_FINAL_CODE + "{}".format(year - timestep)],
                                               num_people_per_hh=row[SET_NUM_PEOPLE_PER_HH],
                                               grid_cell_area=row[SET_GRID_CELL_AREA],
                                               conf_status=row[SET_CONFLICT],
                                               fuel_cost=row[SET_MG_DIESEL_FUEL + "{}".format(year)],
                                               get_investment_cost=True)

            elif min_code == 5:
                return mg_pv_calc.get_lcoe(energy_per_cell=row[SET_ENERGY_PER_CELL + "{}".format(year)],
                                           start_year=year - timestep,
                                           end_year=end_year,
                                           people=row[SET_POP + "{}".format(year)],
                                           new_connections=row[SET_NEW_CONNECTIONS + "{}".format(year)],
                                           total_energy_per_cell=row[SET_TOTAL_ENERGY_PER_CELL],
                                           prev_code=row[SET_ELEC_FINAL_CODE + "{}".format(year - timestep)],
                                           num_people_per_hh=row[SET_NUM_PEOPLE_PER_HH],
                                           grid_cell_area=row[SET_GRID_CELL_AREA],
                                           capacity_factor=row[SET_GHI] / HOURS_PER_YEAR,
                                           conf_status=row[SET_CONFLICT],
                                           get_investment_cost=True)

            elif min_code == 7:
                return mg_hydro_calc.get_lcoe(energy_per_cell=row[SET_ENERGY_PER_CELL + "{}".format(year)],
                                              start_year=year - timestep,
                                              end_year=end_year,
                                              people=row[SET_POP + "{}".format(year)],
                                              new_connections=row[SET_NEW_CONNECTIONS + "{}".format(year)],
                                              total_energy_per_cell=row[SET_TOTAL_ENERGY_PER_CELL],
                                              prev_code=row[SET_ELEC_FINAL_CODE + "{}".format(year - timestep)],
                                              num_people_per_hh=row[SET_NUM_PEOPLE_PER_HH],
                                              grid_cell_area=row[SET_GRID_CELL_AREA],
                                              conf_status=row[SET_CONFLICT],
                                              mv_line_length=row[SET_HYDRO_DIST],
                                              get_investment_cost=True)

            elif min_code == 1:
                return grid_calc.get_lcoe(energy_per_cell=row[SET_ENERGY_PER_CELL + "{}".format(year)],
                                          start_year=year - timestep,
                                          end_year=end_year,
                                          people=row[SET_POP + "{}".format(year)],
                                          new_connections=row[SET_NEW_CONNECTIONS + "{}".format(year)],
                                          total_energy_per_cell=row[SET_TOTAL_ENERGY_PER_CELL],
                                          prev_code=row[SET_ELEC_FINAL_CODE + "{}".format(year - timestep)],
                                          num_people_per_hh=row[SET_NUM_PEOPLE_PER_HH],
                                          grid_cell_area=row[SET_GRID_CELL_AREA],
                                          conf_status=row[SET_CONFLICT],
                                          additional_mv_line_length=row[SET_MIN_GRID_DIST + "{}".format(year)],
                                          elec_loop=row[SET_ELEC_ORDER + "{}".format(year)],
                                          get_investment_cost=True)

            else:
                return 0

        logging.info('Calculate investment cost')
        self.df[SET_INVESTMENT_COST + "{}".format(year)] = self.df.apply(res_investment_cost, axis=1)

    def apply_limitations(self, eleclimit, year, timestep, prioritization, auto_densification=0):

        logging.info('Determine electrification limits')
        choice = int(prioritization)
        elec_limit_origin = eleclimit
        if (eleclimit == 1) & (choice != 4):
            self.df[SET_LIMIT + "{}".format(year)] = 1
            self.df[SET_INVEST_PER_CAPITA + "{}".format(year)] = self.df[SET_INVESTMENT_COST + "{}".format(year)] / \
                                                                 self.df[SET_NEW_CONNECTIONS + "{}".format(year)]
            elecrate = 1
        else:

            self.df[SET_LIMIT + "{}".format(year)] = 0

            # RUN_PARAM: Here one can modify the prioritization algorithm - Currently only the first option is reviewed and ready to be used
            if choice == 1:  # Prioritize grid densification first, then lowest investment per capita
                elecrate = 0
                min_investment = 0
                min_dist_to_cities = 50
                iter_limit_1 = 0
                iter_limit_2 = 0
                iter_limit_3 = 0
                iter_limit_4 = 0
                self.df[SET_INVEST_PER_CAPITA + "{}".format(year)] = self.df[SET_INVESTMENT_COST + "{}".format(year)] / \
                                                                     self.df[SET_NEW_CONNECTIONS + "{}".format(year)]
                step_size = self.df[SET_INVEST_PER_CAPITA + "{}".format(year)].quantile(q=0.95) / 100
                if sum(self.df[self.df[SET_ELEC_FUTURE_GRID + "{}".format(year - timestep)] == 1][
                           SET_POP + "{}".format(year)]) / \
                        self.df[SET_POP + "{}".format(year)].sum() < eleclimit:
                    eleclimit -= sum(self.df[self.df[SET_ELEC_FUTURE_GRID + "{}".format(year - timestep)] == 1][
                                         SET_POP + "{}".format(year)]) / \
                                 self.df[SET_POP + "{}".format(year)].sum()

                    while abs(elecrate - eleclimit) > 0.01:
                        elecrate = sum(self.df[(self.df[SET_INVEST_PER_CAPITA + "{}".format(year)] < min_investment) &
                                               (self.df[SET_ELEC_FUTURE_GRID + "{}".format(year - timestep)] == 0) &
                                               (self.df[SET_TRAVEL_HOURS] < min_dist_to_cities)][
                                           SET_POP + "{}".format(year)]) / \
                                   self.df[SET_POP + "{}".format(year)].sum()
                        if (eleclimit - elecrate > 0.01) and (iter_limit_3 < 100):
                            min_investment += step_size
                            iter_limit_3 += 1
                        elif ((elecrate - eleclimit) > 0.01) and (iter_limit_4 < 20):
                            min_investment -= 0.05 * step_size
                            iter_limit_4 += 1
                        else:
                            break

                    # Updating (using the SET_LIMIT function) what is electrified in the year and what is not
                    self.df.loc[
                        (self.df[SET_ELEC_FUTURE_GRID + "{}".format(year - timestep)] == 1), SET_LIMIT + "{}".format(
                            year)] = 1

                    self.df.loc[(self.df[SET_INVEST_PER_CAPITA + "{}".format(year)] <= min_investment) &
                                (self.df[SET_ELEC_FUTURE_GRID + "{}".format(year - timestep)] == 0) &
                                (self.df[SET_TRAVEL_HOURS] <= min_dist_to_cities), SET_LIMIT + "{}".format(year)] = 1

                    self.df.loc[(self.df[SET_INVEST_PER_CAPITA + "{}".format(year)] <= min_investment) &
                                (self.df[SET_ELEC_FUTURE_GRID + "{}".format(year - timestep)] == 0) &
                                (self.df[SET_TRAVEL_HOURS] > min_dist_to_cities), SET_LIMIT + "{}".format(year)] = 0

                    self.df.loc[(self.df[SET_INVEST_PER_CAPITA + "{}".format(year)] > min_investment) &
                                (self.df[SET_ELEC_FUTURE_GRID + "{}".format(
                                    year - timestep)] == 0), SET_LIMIT + "{}".format(year)] = 0

                    elecrate = self.df.loc[
                                   self.df[SET_LIMIT + "{}".format(year)] == 1, SET_POP + "{}".format(year)].sum() / \
                               self.df[SET_POP + "{}".format(year)].sum()
                else:
                    print(
                        "The electrification target set is quite low and has been reached by grid densification in already electrified areas")
                    self.df.loc[
                        (self.df[SET_ELEC_FUTURE_GRID + "{}".format(year - timestep)] == 1), SET_LIMIT + "{}".format(
                            year)] = 1
                    self.df.loc[
                        (self.df[SET_ELEC_FUTURE_GRID + "{}".format(year - timestep)] == 0), SET_LIMIT + "{}".format(
                            year)] = 0

                    elecrate = self.df.loc[
                                   self.df[SET_LIMIT + "{}".format(year)] == 1, SET_POP + "{}".format(year)].sum() / \
                               self.df[SET_POP + "{}".format(year)].sum()

            elif choice == 2:  # Prioritize grid densification/intensification (1 or 2 km).
                # Then lowest investment per capita
                self.df[SET_LIMIT + "{}".format(year)] = 0
                elecrate = 0
                min_investment = 0
                extension = 0
                iter_limit_4 = 0
                iter_limit_5 = 0
                self.df[SET_INVEST_PER_CAPITA + "{}".format(year)] = self.df[SET_INVESTMENT_COST + "{}".format(year)] / \
                                                                     self.df[SET_NEW_CONNECTIONS + "{}".format(year)]
                step_size = self.df[SET_INVEST_PER_CAPITA + "{}".format(year)].quantile(q=0.95) / 100
                densification_pop = sum(self.df[self.df[SET_ELEC_FUTURE_GRID + "{}".format(year - timestep)] == 1][
                                            SET_POP + "{}".format(year)])
                intensification_pop = sum(self.df[(self.df[SET_ELEC_FUTURE_GRID + "{}".format(year - timestep)] == 0) &
                                                  (self.df[SET_MV_DIST_PLANNED] < auto_densification)][
                                              SET_POP + "{}".format(year)])

                if (densification_pop + intensification_pop) / self.df[SET_POP + "{}".format(year)].sum() < eleclimit:
                    eleclimit -= densification_pop / self.df[SET_POP + "{}".format(year)].sum()
                    eleclimit -= intensification_pop / self.df[SET_POP + "{}".format(year)].sum()

                    while abs(elecrate - eleclimit) > 0.01:
                        extension = 1

                        elecrate = sum(
                            self.df[(self.df[SET_INVEST_PER_CAPITA + "{}".format(year)] < min_investment) &
                                    (self.df[SET_ELEC_FUTURE_GRID + "{}".format(year - timestep)] == 0) &
                                    (self.df[SET_MV_DIST_PLANNED] >= auto_densification)][
                                SET_POP + "{}".format(year)]) / \
                                   self.df[SET_POP + "{}".format(year)].sum()
                        if (eleclimit - elecrate > 0.01) and (iter_limit_4 < 100):
                            min_investment += step_size
                            iter_limit_4 += 1
                        elif ((elecrate - eleclimit) > 0.01) and (iter_limit_5 < 50):
                            min_investment -= 0.02 * step_size
                            iter_limit_5 += 1
                            iter_limit_4 = 100
                        else:
                            break

                    # Updating (using the SET_LIMIT function) what is electrified in the year and what is not
                    self.df.loc[(self.df[SET_ELEC_FUTURE_GRID + "{}".format(year - timestep)] == 1),
                                SET_LIMIT + "{}".format(year)] = 1

                    self.df.loc[self.df[SET_MV_DIST_PLANNED] < auto_densification, SET_LIMIT + "{}".format(year)] = 1

                    if extension == 1:
                        self.df.loc[(self.df[SET_INVEST_PER_CAPITA + "{}".format(year)] <= min_investment),
                                    SET_LIMIT + "{}".format(year)] = 1

                else:
                    print("The electrification target set is quite low,"
                          " and has been reached by grid densification/intensification")
                    self.df.loc[(self.df[SET_ELEC_FUTURE_GRID + "{}".format(year - timestep)] == 1),
                                SET_LIMIT + "{}".format(year)] = 1
                    self.df.loc[(self.df[SET_MV_DIST_PLANNED] < auto_densification), SET_LIMIT + "{}".format(year)] = 1

                elecrate = self.df.loc[self.df[SET_LIMIT + "{}".format(year)] == 1,
                                       SET_POP + "{}".format(year)].sum() / self.df[SET_POP + "{}".format(year)].sum()

            elif choice == 3:
                # Prioritize grid densification first. Then lowest investment per capita in areas close to cities.
                elecrate = 0
                min_investment = 0
                min_dist_to_cities = 1
                iter_limit_1 = 0
                iter_limit_2 = 0
                iter_limit_3 = 0

                self.df[SET_INVEST_PER_CAPITA + "{}".format(year)] = \
                    self.df[SET_INVESTMENT_COST + "{}".format(year)] / self.df[SET_NEW_CONNECTIONS + "{}".format(year)]
                step_size = self.df[SET_INVEST_PER_CAPITA + "{}".format(year)].quantile(q=0.95) / 100
                if sum(self.df[self.df[SET_ELEC_FUTURE_GRID + "{}".format(year - timestep)] == 1][
                           SET_POP + "{}".format(year)]) / \
                        self.df[SET_POP + "{}".format(year)].sum() < eleclimit:
                    eleclimit -= sum(self.df[self.df[SET_ELEC_FUTURE_GRID + "{}".format(year - timestep)] == 1][
                                         SET_POP + "{}".format(year)]) / \
                                 self.df[SET_POP + "{}".format(year)].sum()

                    while abs(elecrate - eleclimit) > 0.01:
                        elecrate = sum(self.df[(self.df[SET_INVEST_PER_CAPITA + "{}".format(year)] < min_investment) &
                                               (self.df[SET_ELEC_FUTURE_GRID + "{}".format(year - timestep)] == 0) &
                                               (self.df[SET_TRAVEL_HOURS] < min_dist_to_cities)][
                                           SET_POP + "{}".format(year)]) / \
                                   self.df[SET_POP + "{}".format(year)].sum()
                        if eleclimit - elecrate > 0.02 and iter_limit_3 < 100:
                            min_investment += step_size
                            iter_limit_3 += 1
                        elif (eleclimit - elecrate > 0.01) and (iter_limit_1 < 5):
                            min_dist_to_cities += 0.5
                            iter_limit_1 += 1
                            iter_limit_3 = 0
                            min_investment = 0
                        elif ((eleclimit - elecrate) < -0.01) and (iter_limit_2 < 100):
                            min_investment -= step_size / 20
                            iter_limit_2 += 1
                        else:
                            break

                    # Updating (using the SET_LIMIT function) what is electrified in the year and what is not
                    self.df.loc[
                        (self.df[SET_ELEC_FUTURE_GRID + "{}".format(year - timestep)] == 1), SET_LIMIT + "{}".format(
                            year)] = 1

                    self.df.loc[(self.df[SET_INVEST_PER_CAPITA + "{}".format(year)] <= min_investment) &
                                (self.df[SET_ELEC_FUTURE_GRID + "{}".format(year - timestep)] == 0) &
                                (self.df[SET_TRAVEL_HOURS] <= min_dist_to_cities), SET_LIMIT + "{}".format(year)] = 1

                    self.df.loc[(self.df[SET_INVEST_PER_CAPITA + "{}".format(year)] <= min_investment) &
                                (self.df[SET_ELEC_FUTURE_GRID + "{}".format(year - timestep)] == 0) &
                                (self.df[SET_TRAVEL_HOURS] > min_dist_to_cities), SET_LIMIT + "{}".format(year)] = 0

                    self.df.loc[(self.df[SET_INVEST_PER_CAPITA + "{}".format(year)] > min_investment) &
                                (self.df[SET_ELEC_FUTURE_GRID + "{}".format(
                                    year - timestep)] == 0), SET_LIMIT + "{}".format(year)] = 0

                else:
                    print("The electrification target set is quite low,"
                          " and has been reached by grid densification in already electrified areas")
                    self.df.loc[(self.df[SET_ELEC_FUTURE_GRID + "{}".format(year - timestep)] == 1),
                                SET_LIMIT + "{}".format(year)] = 1
                    self.df.loc[(self.df[SET_ELEC_FUTURE_GRID + "{}".format(year - timestep)] == 0),
                                SET_LIMIT + "{}".format(year)] = 0

                elecrate = self.df.loc[self.df[SET_LIMIT + "{}".format(year)] == 1,
                                       SET_POP + "{}".format(year)].sum() / self.df[SET_POP + "{}".format(year)].sum()

            elif choice == 4:
                self.df[SET_LIMIT + "{}".format(year)] = 0

                self.df.loc[(self.df[SET_ELEC_FUTURE_GRID + "{}".format(year - timestep)] == 1),SET_LIMIT + "{}".format(year)] = 1
                self.df.loc[self.df[SET_MV_DIST_PLANNED] < auto_densification, SET_LIMIT + "{}".format(year)] = 1
                elecrate = self.df.loc[self.df[SET_LIMIT + "{}".format(year)] == 1,
                                       SET_POP + "{}".format(year)].sum() / self.df[SET_POP + "{}".format(year)].sum()

            elif choice == 5:  # Prioritize grid densification first, then lowest investment per capita combined with travel time
                elecrate = 0
                min_investment = 0
                min_dist_to_cities = max(self.df[SET_TRAVEL_HOURS])
                iter_limit_1 = 0
                iter_limit_2 = 0
                iter_limit_3 = 0
                iter_limit_4 = 0
                self.df[SET_INVEST_PER_CAPITA + "{}".format(year)] = self.df[SET_INVESTMENT_COST + "{}".format(year)] / \
                                                                     self.df[SET_NEW_CONNECTIONS + "{}".format(year)]
                step_size = self.df[SET_INVEST_PER_CAPITA + "{}".format(year)].quantile(q=0.95) / 20
                travel_time_step = self.df[SET_TRAVEL_HOURS].quantile(q=1) / 100
                if sum(self.df[self.df[SET_ELEC_FUTURE_GRID + "{}".format(year - timestep)] == 1][
                           SET_POP + "{}".format(year)]) / \
                        self.df[SET_POP + "{}".format(year)].sum() < eleclimit:
                    eleclimit -= sum(self.df[self.df[SET_ELEC_FUTURE_GRID + "{}".format(year - timestep)] == 1][
                                         SET_POP + "{}".format(year)]) / \
                                 self.df[SET_POP + "{}".format(year)].sum()

                    while abs(elecrate - eleclimit) > 0.01:
                        elecrate = sum(self.df[(self.df[SET_INVEST_PER_CAPITA + "{}".format(year)] < min_investment) &
                                               (self.df[SET_ELEC_FUTURE_GRID + "{}".format(year - timestep)] == 0) &
                                               (self.df[SET_TRAVEL_HOURS] < min_dist_to_cities)][
                                           SET_POP + "{}".format(year)]) / \
                                   self.df[SET_POP + "{}".format(year)].sum()
                        if (eleclimit - elecrate > 0.01) and (iter_limit_3 < 20):
                            min_investment += step_size
                            iter_limit_3 += 1
                        elif ((elecrate - eleclimit) > 0.01) and (iter_limit_4 < 100):
                            min_dist_to_cities -= travel_time_step
                            iter_limit_4 += 1
                        else:
                            break

                    # Updating (using the SET_LIMIT function) what is electrified in the year and what is not
                    self.df.loc[
                        (self.df[SET_ELEC_FUTURE_GRID + "{}".format(year - timestep)] == 1), SET_LIMIT + "{}".format(
                            year)] = 1

                    self.df.loc[(self.df[SET_INVEST_PER_CAPITA + "{}".format(year)] <= min_investment) &
                                (self.df[SET_ELEC_FUTURE_GRID + "{}".format(year - timestep)] == 0) &
                                (self.df[SET_TRAVEL_HOURS] <= min_dist_to_cities), SET_LIMIT + "{}".format(year)] = 1

                    self.df.loc[(self.df[SET_INVEST_PER_CAPITA + "{}".format(year)] <= min_investment) &
                                (self.df[SET_ELEC_FUTURE_GRID + "{}".format(year - timestep)] == 0) &
                                (self.df[SET_TRAVEL_HOURS] > min_dist_to_cities), SET_LIMIT + "{}".format(year)] = 0

                    self.df.loc[(self.df[SET_INVEST_PER_CAPITA + "{}".format(year)] > min_investment) &
                                (self.df[SET_ELEC_FUTURE_GRID + "{}".format(
                                    year - timestep)] == 0), SET_LIMIT + "{}".format(year)] = 0

                    elecrate = self.df.loc[
                                   self.df[SET_LIMIT + "{}".format(year)] == 1, SET_POP + "{}".format(year)].sum() / \
                               self.df[SET_POP + "{}".format(year)].sum()
                else:
                    print(
                        "The electrification target set is quite low and has been reached by grid densification in already electrified areas")
                    self.df.loc[
                        (self.df[SET_ELEC_FUTURE_GRID + "{}".format(year - timestep)] == 1), SET_LIMIT + "{}".format(
                            year)] = 1
                    self.df.loc[
                        (self.df[SET_ELEC_FUTURE_GRID + "{}".format(year - timestep)] == 0), SET_LIMIT + "{}".format(
                            year)] = 0

                    elecrate = self.df.loc[
                                   self.df[SET_LIMIT + "{}".format(year)] == 1, SET_POP + "{}".format(year)].sum() / \
                               self.df[SET_POP + "{}".format(year)].sum()


            # TODO The algorithm needs to be updated
            # Review is required
            elif choice == 99:
                elecrate = 0
                min_investment = 0
                self.df[SET_INVEST_PER_CAPITA + "{}".format(year)] = self.df[SET_INVESTMENT_COST + "{}".format(year)] / \
                                                                     self.df[SET_NEW_CONNECTIONS + "{}".format(year)]
                while elecrate < eleclimit:
                    elecrate = sum(self.df[self.df[SET_INVEST_PER_CAPITA + "{}".format(year)] < min_investment][
                                       SET_POP + "{}".format(year)]) / self.df[SET_POP + "{}".format(year)].sum()
                    if elecrate < 0.999 * eleclimit:
                        min_investment += 1
                    else:
                        break
                self.df.loc[
                    self.df[SET_INVEST_PER_CAPITA + "{}".format(year)] <= min_investment, SET_LIMIT + "{}".format(
                        year)] = 1
                self.df.loc[
                    self.df[SET_INVEST_PER_CAPITA + "{}".format(year)] > min_investment, SET_LIMIT + "{}".format(
                        year)] = 0

            # TODO The algorithm needs to be updated
            # Review is required
            elif choice == 99:  # Prioritize lowest LCOE (Not tested)
                elecrate = 1
                min_lcoe = 0
                while elecrate >= eleclimit:
                    elecrate = sum(self.df[self.df[SET_MIN_OVERALL_LCOE + "{}".format(year)] < min_lcoe][
                                       SET_POP + "{}".format(year)]) / self.df[SET_POP + "{}".format(year)].sum()
                    if elecrate > 1.001 * eleclimit:
                        min_lcoe += 0.001
                    else:
                        break
                self.df.loc[
                    self.df[SET_MIN_OVERALL_LCOE + "{}".format(year)] <= min_lcoe, SET_LIMIT + "{}".format(year)] = 1
                self.df.loc[
                    self.df[SET_MIN_OVERALL_LCOE + "{}".format(year)] > min_lcoe, SET_LIMIT + "{}".format(year)] = 0

        print("The electrification rate achieved in {} is {:.1f} %".format(year, (elecrate - elec_limit_origin)*100))

    def final_decision(self, mg_hydro_calc, mg_wind_calc, mg_pv_calc, sa_pv_calc, mg_diesel_calc,
                       sa_diesel_calc, grid_calc, year, end_year,
                       timestep):
        """" ... """

        logging.info('Determine final electrification decision')

        # Defining what is electrified in a given year by the grid after prioritization process has finished
        self.df[SET_ELEC_FINAL_GRID + "{}".format(year)] = 0
        self.df.loc[
            (self.df[SET_ELEC_FUTURE_GRID + "{}".format(year)] == 1), SET_ELEC_FINAL_GRID + "{}".format(year)] = 1
        self.df.loc[
            (self.df[SET_LIMIT + "{}".format(year)] == 1) & (self.df[SET_MIN_OVERALL_CODE + "{}".format(year)] == 1), SET_ELEC_FINAL_GRID + "{}".format(year)] = 1
        # Define what is electrified in a given year by off-grid after prioritization process has finished
        self.df[SET_ELEC_FINAL_OFFGRID + "{}".format(year)] = 0
        self.df.loc[(self.df[SET_ELEC_FUTURE_OFFGRID + "{}".format(year)] == 1) & (
                self.df[SET_MIN_OVERALL_CODE + "{}".format(year)] != 1), SET_ELEC_FINAL_OFFGRID + "{}".format(
            year)] = 1
        self.df.loc[(self.df[SET_LIMIT + "{}".format(year)] == 1) & (
                self.df[SET_ELEC_FINAL_GRID + "{}".format(year)] == 0), SET_ELEC_FINAL_OFFGRID + "{}".format(
            year)] = 1
        self.df.loc[
            (self.df[SET_LIMIT + "{}".format(year)] == 1) & (self.df[SET_MIN_OVERALL_CODE + "{}".format(year)] == 0), SET_ELEC_FINAL_OFFGRID + "{}".format(year)] = 1

        #
        self.df.loc[
            (self.df[SET_LIMIT + "{}".format(year)] == 1) & (self.df[SET_ELEC_FINAL_GRID + "{}".format(year)] == 1),
            SET_ELEC_FINAL_CODE + "{}".format(year)] = 1

        self.df.loc[
            (self.df[SET_LIMIT + "{}".format(year)] == 1) & (self.df[SET_ELEC_FINAL_OFFGRID + "{}".format(year)] == 1),
            SET_ELEC_FINAL_CODE + "{}".format(year)] = self.df[SET_MIN_OFFGRID_CODE + "{}".format(year)]

        self.df.loc[(self.df[SET_LIMIT + "{}".format(year)] == 0),
                    SET_ELEC_FINAL_CODE + "{}".format(year)] = 99

        logging.info('Calculate new capacity')

        self.df.loc[self.df[SET_ELEC_FINAL_CODE + "{}".format(year)] == 1, SET_NEW_CAPACITY + "{}".format(year)] = (
                (self.df[SET_ENERGY_PER_CELL + "{}".format(year)]) /
                (HOURS_PER_YEAR * grid_calc.capacity_factor * grid_calc.base_to_peak_load_ratio *
                 (1 - grid_calc.distribution_losses)))

        self.df.loc[self.df[SET_ELEC_FINAL_CODE + "{}".format(year)] == 7, SET_NEW_CAPACITY + "{}".format(year)] = (
                (self.df[SET_ENERGY_PER_CELL + "{}".format(year)]) /
                (HOURS_PER_YEAR * mg_hydro_calc.capacity_factor * mg_hydro_calc.base_to_peak_load_ratio *
                 (1 - mg_hydro_calc.distribution_losses)))

        self.df.loc[self.df[SET_ELEC_FINAL_CODE + "{}".format(year)] == 5, SET_NEW_CAPACITY + "{}".format(year)] = (
                (self.df[SET_ENERGY_PER_CELL + "{}".format(year)]) /
                (HOURS_PER_YEAR * (self.df[SET_GHI] / HOURS_PER_YEAR) * mg_pv_calc.base_to_peak_load_ratio *
                 (1 - mg_pv_calc.distribution_losses)))

        self.df.loc[self.df[SET_ELEC_FINAL_CODE + "{}".format(year)] == 6, SET_NEW_CAPACITY + "{}".format(year)] = (
                (self.df[SET_ENERGY_PER_CELL + "{}".format(year)]) /
                (HOURS_PER_YEAR * self.df[SET_WINDCF] * mg_wind_calc.base_to_peak_load_ratio *
                 (1 - mg_wind_calc.distribution_losses)))

        self.df.loc[self.df[SET_ELEC_FINAL_CODE + "{}".format(year)] == 4, SET_NEW_CAPACITY + "{}".format(year)] = (
                (self.df[SET_ENERGY_PER_CELL + "{}".format(year)]) /
                (HOURS_PER_YEAR * mg_diesel_calc.capacity_factor * mg_diesel_calc.base_to_peak_load_ratio *
                 (1 - mg_diesel_calc.distribution_losses)))

        self.df.loc[self.df[SET_ELEC_FINAL_CODE + "{}".format(year)] == 2, SET_NEW_CAPACITY + "{}".format(year)] = (
                (self.df[SET_ENERGY_PER_CELL + "{}".format(year)]) /
                (HOURS_PER_YEAR * sa_diesel_calc.capacity_factor * sa_diesel_calc.base_to_peak_load_ratio *
                 (1 - sa_diesel_calc.distribution_losses)))

        self.df.loc[self.df[SET_ELEC_FINAL_CODE + "{}".format(year)] == 3, SET_NEW_CAPACITY + "{}".format(year)] = (
                (self.df[SET_ENERGY_PER_CELL + "{}".format(year)]) /
                (HOURS_PER_YEAR * (self.df[SET_GHI] / HOURS_PER_YEAR) * sa_pv_calc.base_to_peak_load_ratio *
                 (1 - sa_pv_calc.distribution_losses)))

        self.df.loc[self.df[SET_ELEC_FINAL_CODE + "{}".format(year)] == 99, SET_NEW_CAPACITY + "{}".format(year)] = 0

        def res_investment_cost(row):
            min_code = row[SET_ELEC_FINAL_CODE + "{}".format(year)]

            if min_code == 2:
                return sa_diesel_calc.get_lcoe(energy_per_cell=row[SET_ENERGY_PER_CELL + "{}".format(year)],
                                               start_year=year - timestep,
                                               end_year=end_year,
                                               people=row[SET_POP + "{}".format(year)],
                                               new_connections=row[SET_NEW_CONNECTIONS + "{}".format(year)],
                                               total_energy_per_cell=row[SET_TOTAL_ENERGY_PER_CELL],
                                               prev_code=row[SET_ELEC_FINAL_CODE + "{}".format(year - timestep)],
                                               num_people_per_hh=row[SET_NUM_PEOPLE_PER_HH],
                                               grid_cell_area=row[SET_GRID_CELL_AREA],
                                               conf_status=row[SET_CONFLICT],
                                               fuel_cost=row[SET_SA_DIESEL_FUEL + "{}".format(year)],
                                               get_investment_cost=True)

            elif min_code == 3:
                return sa_pv_calc.get_lcoe(energy_per_cell=row[SET_ENERGY_PER_CELL + "{}".format(year)],
                                           start_year=year - timestep,
                                           end_year=end_year,
                                           people=row[SET_POP + "{}".format(year)],
                                           new_connections=row[SET_NEW_CONNECTIONS + "{}".format(year)],
                                           total_energy_per_cell=row[SET_TOTAL_ENERGY_PER_CELL],
                                           prev_code=row[SET_ELEC_FINAL_CODE + "{}".format(year - timestep)],
                                           num_people_per_hh=row[SET_NUM_PEOPLE_PER_HH],
                                           grid_cell_area=row[SET_GRID_CELL_AREA],
                                           capacity_factor=row[SET_GHI] / HOURS_PER_YEAR,
                                           conf_status=row[SET_CONFLICT],
                                           get_investment_cost=True)

            elif min_code == 6:
                return mg_wind_calc.get_lcoe(energy_per_cell=row[SET_ENERGY_PER_CELL + "{}".format(year)],
                                             start_year=year - timestep,
                                             end_year=end_year,
                                             people=row[SET_POP + "{}".format(year)],
                                             new_connections=row[SET_NEW_CONNECTIONS + "{}".format(year)],
                                             total_energy_per_cell=row[SET_TOTAL_ENERGY_PER_CELL],
                                             prev_code=row[SET_ELEC_FINAL_CODE + "{}".format(year - timestep)],
                                             num_people_per_hh=row[SET_NUM_PEOPLE_PER_HH],
                                             grid_cell_area=row[SET_GRID_CELL_AREA],
                                             capacity_factor=row[SET_WINDCF],
                                             conf_status=row[SET_CONFLICT],
                                             get_investment_cost=True)

            elif min_code == 4:
                return mg_diesel_calc.get_lcoe(energy_per_cell=row[SET_ENERGY_PER_CELL + "{}".format(year)],
                                               start_year=year - timestep,
                                               end_year=end_year,
                                               people=row[SET_POP + "{}".format(year)],
                                               new_connections=row[SET_NEW_CONNECTIONS + "{}".format(year)],
                                               total_energy_per_cell=row[SET_TOTAL_ENERGY_PER_CELL],
                                               prev_code=row[SET_ELEC_FINAL_CODE + "{}".format(year - timestep)],
                                               num_people_per_hh=row[SET_NUM_PEOPLE_PER_HH],
                                               grid_cell_area=row[SET_GRID_CELL_AREA],
                                               conf_status=row[SET_CONFLICT],
                                               fuel_cost=row[SET_MG_DIESEL_FUEL + "{}".format(year)],
                                               get_investment_cost=True)

            elif min_code == 5:
                return mg_pv_calc.get_lcoe(energy_per_cell=row[SET_ENERGY_PER_CELL + "{}".format(year)],
                                           start_year=year - timestep,
                                           end_year=end_year,
                                           people=row[SET_POP + "{}".format(year)],
                                           new_connections=row[SET_NEW_CONNECTIONS + "{}".format(year)],
                                           total_energy_per_cell=row[SET_TOTAL_ENERGY_PER_CELL],
                                           prev_code=row[SET_ELEC_FINAL_CODE + "{}".format(year - timestep)],
                                           num_people_per_hh=row[SET_NUM_PEOPLE_PER_HH],
                                           grid_cell_area=row[SET_GRID_CELL_AREA],
                                           capacity_factor=row[SET_GHI] / HOURS_PER_YEAR,
                                           conf_status=row[SET_CONFLICT],
                                           get_investment_cost=True)

            elif min_code == 7:
                return mg_hydro_calc.get_lcoe(energy_per_cell=row[SET_ENERGY_PER_CELL + "{}".format(year)],
                                              start_year=year - timestep,
                                              end_year=end_year,
                                              people=row[SET_POP + "{}".format(year)],
                                              new_connections=row[SET_NEW_CONNECTIONS + "{}".format(year)],
                                              total_energy_per_cell=row[SET_TOTAL_ENERGY_PER_CELL],
                                              prev_code=row[SET_ELEC_FINAL_CODE + "{}".format(year - timestep)],
                                              num_people_per_hh=row[SET_NUM_PEOPLE_PER_HH],
                                              grid_cell_area=row[SET_GRID_CELL_AREA],
                                              conf_status=row[SET_CONFLICT],
                                              mv_line_length=row[SET_HYDRO_DIST],
                                              get_investment_cost=True)

            elif min_code == 1:
                return grid_calc.get_lcoe(energy_per_cell=row[SET_ENERGY_PER_CELL + "{}".format(year)],
                                          start_year=year - timestep,
                                          end_year=end_year,
                                          people=row[SET_POP + "{}".format(year)],
                                          new_connections=row[SET_NEW_CONNECTIONS + "{}".format(year)],
                                          total_energy_per_cell=row[SET_TOTAL_ENERGY_PER_CELL],
                                          prev_code=row[SET_ELEC_FINAL_CODE + "{}".format(year - timestep)],
                                          num_people_per_hh=row[SET_NUM_PEOPLE_PER_HH],
                                          grid_cell_area=row[SET_GRID_CELL_AREA],
                                          conf_status=row[SET_CONFLICT],
                                          additional_mv_line_length=row[SET_MIN_GRID_DIST + "{}".format(year)],
                                          elec_loop=row[SET_ELEC_ORDER + "{}".format(year)],
                                          get_investment_cost=True)
            else:
                return 0

            logging.info('Calculate investment cost')
            self.df[SET_INVESTMENT_COST + "{}".format(year)] = self.df.apply(res_investment_cost, axis=1)

        def res_investment_cost_lv(row):
            min_code = row[SET_ELEC_FINAL_CODE + "{}".format(year)]
            if min_code == 1:
                return grid_calc.get_lcoe(energy_per_cell=row[SET_ENERGY_PER_CELL + "{}".format(year)],
                                          start_year=year - timestep,
                                          end_year=end_year,
                                          people=row[SET_POP + "{}".format(year)],
                                          new_connections=row[SET_NEW_CONNECTIONS + "{}".format(year)],
                                          total_energy_per_cell=row[SET_TOTAL_ENERGY_PER_CELL],
                                          prev_code=row[SET_ELEC_FINAL_CODE + "{}".format(year - timestep)],
                                          num_people_per_hh=row[SET_NUM_PEOPLE_PER_HH],
                                          grid_cell_area=row[SET_GRID_CELL_AREA],
                                          conf_status=row[SET_CONFLICT],
                                          additional_mv_line_length=row[SET_MIN_GRID_DIST + "{}".format(year)],
                                          elec_loop=row[SET_ELEC_ORDER + "{}".format(year)],
                                          get_investment_cost_lv=True)
            else:
                return 0

        # logging.info('Calculate LV investment cost')
        # self.df['InvestmentCostLV' + "{}".format(year)] = self.df.apply(res_investment_cost_lv, axis=1)

        def res_investment_cost_mv(row):
            min_code = row[SET_ELEC_FINAL_CODE + "{}".format(year)]
            if min_code == 1:
                return grid_calc.get_lcoe(energy_per_cell=row[SET_ENERGY_PER_CELL + "{}".format(year)],
                                          start_year=year - timestep,
                                          end_year=end_year,
                                          people=row[SET_POP + "{}".format(year)],
                                          new_connections=row[SET_NEW_CONNECTIONS + "{}".format(year)],
                                          total_energy_per_cell=row[SET_TOTAL_ENERGY_PER_CELL],
                                          prev_code=row[SET_ELEC_FINAL_CODE + "{}".format(year - timestep)],
                                          num_people_per_hh=row[SET_NUM_PEOPLE_PER_HH],
                                          grid_cell_area=row[SET_GRID_CELL_AREA],
                                          conf_status=row[SET_CONFLICT],
                                          additional_mv_line_length=row[SET_MIN_GRID_DIST + "{}".format(year)],
                                          elec_loop=row[SET_ELEC_ORDER + "{}".format(year)],
                                          get_investment_cost_mv=True)
            else:
                return 0

        # logging.info('Calculate MV investment cost')
        # self.df['InvestmentCostMV' + "{}".format(year)] = self.df.apply(res_investment_cost_mv, axis=1)

        def res_investment_cost_hv(row):
            min_code = row[SET_ELEC_FINAL_CODE + "{}".format(year)]
            if min_code == 1:
                return grid_calc.get_lcoe(energy_per_cell=row[SET_ENERGY_PER_CELL + "{}".format(year)],
                                          start_year=year - timestep,
                                          end_year=end_year,
                                          people=row[SET_POP + "{}".format(year)],
                                          new_connections=row[SET_NEW_CONNECTIONS + "{}".format(year)],
                                          total_energy_per_cell=row[SET_TOTAL_ENERGY_PER_CELL],
                                          prev_code=row[SET_ELEC_FINAL_CODE + "{}".format(year - timestep)],
                                          num_people_per_hh=row[SET_NUM_PEOPLE_PER_HH],
                                          grid_cell_area=row[SET_GRID_CELL_AREA],
                                          conf_status=row[SET_CONFLICT],
                                          additional_mv_line_length=row[SET_MIN_GRID_DIST + "{}".format(year)],
                                          elec_loop=row[SET_ELEC_ORDER + "{}".format(year)],
                                          get_investment_cost_hv=True)
            else:
                return 0

        # logging.info('Calculate HV investment cost')
        # self.df['InvestmentCostHV' + "{}".format(year)] = self.df.apply(res_investment_cost_hv, axis=1)

        def res_investment_cost_transformer(row):
            min_code = row[SET_ELEC_FINAL_CODE + "{}".format(year)]
            if min_code == 1:
                return grid_calc.get_lcoe(energy_per_cell=row[SET_ENERGY_PER_CELL + "{}".format(year)],
                                          start_year=year - timestep,
                                          end_year=end_year,
                                          people=row[SET_POP + "{}".format(year)],
                                          new_connections=row[SET_NEW_CONNECTIONS + "{}".format(year)],
                                          total_energy_per_cell=row[SET_TOTAL_ENERGY_PER_CELL],
                                          prev_code=row[SET_ELEC_FINAL_CODE + "{}".format(year - timestep)],
                                          num_people_per_hh=row[SET_NUM_PEOPLE_PER_HH],
                                          grid_cell_area=row[SET_GRID_CELL_AREA],
                                          conf_status=row[SET_CONFLICT],
                                          additional_mv_line_length=row[SET_MIN_GRID_DIST + "{}".format(year)],
                                          elec_loop=row[SET_ELEC_ORDER + "{}".format(year)],
                                          get_investment_cost_transformer=True)
            else:
                return 0

        # logging.info('Calculate transformer investment cost')
        # self.df['InvestmentCostTransformer' + "{}".format(year)] = self.df.apply(res_investment_cost_transformer, axis=1)

        def res_investment_cost_connection(row):
            min_code = row[SET_ELEC_FINAL_CODE + "{}".format(year)]
            if min_code == 1:
                return grid_calc.get_lcoe(energy_per_cell=row[SET_ENERGY_PER_CELL + "{}".format(year)],
                                          start_year=year - timestep,
                                          end_year=end_year,
                                          people=row[SET_POP + "{}".format(year)],
                                          new_connections=row[SET_NEW_CONNECTIONS + "{}".format(year)],
                                          total_energy_per_cell=row[SET_TOTAL_ENERGY_PER_CELL],
                                          prev_code=row[SET_ELEC_FINAL_CODE + "{}".format(year - timestep)],
                                          num_people_per_hh=row[SET_NUM_PEOPLE_PER_HH],
                                          grid_cell_area=row[SET_GRID_CELL_AREA],
                                          conf_status=row[SET_CONFLICT],
                                          additional_mv_line_length=row[SET_MIN_GRID_DIST + "{}".format(year)],
                                          elec_loop=row[SET_ELEC_ORDER + "{}".format(year)],
                                          get_investment_cost_connection=True)
            else:
                return 0

        # logging.info('Calculate connection investment cost')
        #  self.df['InvestmentCostConnection' + "{}".format(year)] = self.df.apply(res_investment_cost_connection, axis=1)

        def infrastructure_cost(row):
            if row[SET_NEW_CONNECTIONS + "{}".format(year)] > 0 and row[SET_ELEC_FINAL_CODE + "{}".format(year)] == 1:
                return (row['InvestmentCostLV' + "{}".format(year)]
                        + row['InvestmentCostMV' + "{}".format(year)] + row['InvestmentCostHV' + "{}".format(year)]
                        + row['InvestmentCostTransformer' + "{}".format(year)] +
                        row['InvestmentCostConnection' + "{}".format(year)]) / (
                               row[SET_NEW_CONNECTIONS + "{}".format(year)] / row[SET_NUM_PEOPLE_PER_HH])
            else:
                return 0

        # logging.info('Calculating average infrastructure cost for grid connection')
        # self.df['InfrastructureCapitaCost' + "{}".format(year)] = self.df.apply(infrastructure_cost, axis=1)

    def calc_summaries(self, df_summary, sumtechs, year):

        """The next section calculates the summaries for technology split,
        consumption added and total investment cost"""

        logging.info('Calculate summaries')

        # Population Summaries
        df_summary[year][sumtechs[0]] = sum(self.df.loc[(self.df[SET_ELEC_FINAL_CODE + "{}".format(year)] == 1) &
                                                        (self.df[SET_LIMIT + "{}".format(year)] == 1)]
                                            [SET_POP + "{}".format(year)])

        df_summary[year][sumtechs[1]] = sum(self.df.loc[(self.df[SET_ELEC_FINAL_CODE + "{}".format(year)] == 2) &
                                                        (self.df[SET_LIMIT + "{}".format(year)] == 1)]
                                            [SET_POP + "{}".format(year)])

        df_summary[year][sumtechs[2]] = sum(self.df.loc[(self.df[SET_ELEC_FINAL_CODE + "{}".format(year)] == 3) &
                                                        (self.df[SET_LIMIT + "{}".format(year)] == 1) & (
                                                                self.df[SET_POP + "{}".format(year)] > 0)]
                                            [SET_POP + "{}".format(year)])

        df_summary[year][sumtechs[3]] = sum(self.df.loc[(self.df[SET_ELEC_FINAL_CODE + "{}".format(year)] == 4) &
                                                        (self.df[SET_LIMIT + "{}".format(year)] == 1)]
                                            [SET_POP + "{}".format(year)])

        df_summary[year][sumtechs[4]] = sum(self.df.loc[(self.df[SET_ELEC_FINAL_CODE + "{}".format(year)] == 5) &
                                                        (self.df[SET_LIMIT + "{}".format(year)] == 1)]
                                            [SET_POP + "{}".format(year)])

        df_summary[year][sumtechs[5]] = sum(self.df.loc[(self.df[SET_ELEC_FINAL_CODE + "{}".format(year)] == 6) &
                                                        (self.df[SET_LIMIT + "{}".format(year)] == 1)]
                                            [SET_POP + "{}".format(year)])

        df_summary[year][sumtechs[6]] = sum(self.df.loc[(self.df[SET_ELEC_FINAL_CODE + "{}".format(year)] == 7) &
                                                        (self.df[SET_LIMIT + "{}".format(year)] == 1)]
                                            [SET_POP + "{}".format(year)])

        df_summary[year][sumtechs[7]] = sum(self.df.loc[(self.df[SET_ELEC_FINAL_CODE + "{}".format(year)] == 8) &
                                                        (self.df[SET_LIMIT + "{}".format(year)] == 1)]
                                            [SET_POP + "{}".format(year)])

        # New_Connection Summaries
        df_summary[year][sumtechs[8]] = sum(self.df.loc[(self.df[SET_ELEC_FINAL_CODE + "{}".format(year)] == 1) &
                                                        (self.df[SET_LIMIT + "{}".format(year)] == 1)]
                                            [SET_NEW_CONNECTIONS + "{}".format(year)])

        df_summary[year][sumtechs[9]] = sum(self.df.loc[(self.df[SET_ELEC_FINAL_CODE + "{}".format(year)] == 2) &
                                                        (self.df[SET_LIMIT + "{}".format(year)] == 1)]
                                            [SET_NEW_CONNECTIONS + "{}".format(year)])

        df_summary[year][sumtechs[10]] = sum(self.df.loc[(self.df[SET_ELEC_FINAL_CODE + "{}".format(year)] == 3) &
                                                         (self.df[SET_LIMIT + "{}".format(year)] == 1) & (
                                                                 self.df[SET_POP + "{}".format(year)] > 0)]
                                             [SET_NEW_CONNECTIONS + "{}".format(year)])

        df_summary[year][sumtechs[11]] = sum(self.df.loc[(self.df[SET_ELEC_FINAL_CODE + "{}".format(year)] == 4) &
                                                         (self.df[SET_LIMIT + "{}".format(year)] == 1)]
                                             [SET_NEW_CONNECTIONS + "{}".format(year)])

        df_summary[year][sumtechs[12]] = sum(self.df.loc[(self.df[SET_ELEC_FINAL_CODE + "{}".format(year)] == 5) &
                                                         (self.df[SET_LIMIT + "{}".format(year)] == 1)]
                                             [SET_NEW_CONNECTIONS + "{}".format(year)])

        df_summary[year][sumtechs[13]] = sum(self.df.loc[(self.df[SET_ELEC_FINAL_CODE + "{}".format(year)] == 6) &
                                                         (self.df[SET_LIMIT + "{}".format(year)] == 1)]
                                             [SET_NEW_CONNECTIONS + "{}".format(year)])

        df_summary[year][sumtechs[14]] = sum(self.df.loc[(self.df[SET_ELEC_FINAL_CODE + "{}".format(year)] == 7) &
                                                         (self.df[SET_LIMIT + "{}".format(year)] == 1)]
                                             [SET_NEW_CONNECTIONS + "{}".format(year)])

        df_summary[year][sumtechs[15]] = sum(self.df.loc[(self.df[SET_ELEC_FINAL_CODE + "{}".format(year)] == 8) &
                                                         (self.df[SET_LIMIT + "{}".format(year)] == 1)]
                                             [SET_NEW_CONNECTIONS + "{}".format(year)])

        # Capacity Summaries
        df_summary[year][sumtechs[16]] = sum(self.df.loc[(self.df[SET_ELEC_FINAL_CODE + "{}".format(year)] == 1) &
                                                         (self.df[SET_LIMIT + "{}".format(year)] == 1)]
                                             [SET_NEW_CAPACITY + "{}".format(year)])

        df_summary[year][sumtechs[17]] = sum(self.df.loc[(self.df[SET_ELEC_FINAL_CODE + "{}".format(year)] == 2) &
                                                         (self.df[SET_LIMIT + "{}".format(year)] == 1)]
                                             [SET_NEW_CAPACITY + "{}".format(year)])

        df_summary[year][sumtechs[18]] = sum(self.df.loc[(self.df[SET_ELEC_FINAL_CODE + "{}".format(year)] == 3) &
                                                         (self.df[SET_LIMIT + "{}".format(year)] == 1) & (
                                                                 self.df[SET_POP + "{}".format(year)] > 0)]
                                             [SET_NEW_CAPACITY + "{}".format(year)])

        df_summary[year][sumtechs[19]] = sum(self.df.loc[(self.df[SET_ELEC_FINAL_CODE + "{}".format(year)] == 4) &
                                                         (self.df[SET_LIMIT + "{}".format(year)] == 1)]
                                             [SET_NEW_CAPACITY + "{}".format(year)])

        df_summary[year][sumtechs[20]] = sum(self.df.loc[(self.df[SET_ELEC_FINAL_CODE + "{}".format(year)] == 5) &
                                                         (self.df[SET_LIMIT + "{}".format(year)] == 1)]
                                             [SET_NEW_CAPACITY + "{}".format(year)])

        df_summary[year][sumtechs[21]] = sum(self.df.loc[(self.df[SET_ELEC_FINAL_CODE + "{}".format(year)] == 6) &
                                                         (self.df[SET_LIMIT + "{}".format(year)] == 1)]
                                             [SET_NEW_CAPACITY + "{}".format(year)])

        df_summary[year][sumtechs[22]] = sum(self.df.loc[(self.df[SET_ELEC_FINAL_CODE + "{}".format(year)] == 7) &
                                                         (self.df[SET_LIMIT + "{}".format(year)] == 1)]
                                             [SET_NEW_CAPACITY + "{}".format(year)])

        df_summary[year][sumtechs[23]] = sum(self.df.loc[(self.df[SET_ELEC_FINAL_CODE + "{}".format(year)] == 8) &
                                                         (self.df[SET_LIMIT + "{}".format(year)] == 1)]
                                             [SET_NEW_CAPACITY + "{}".format(year)])

        # Investment Summaries
        df_summary[year][sumtechs[24]] = sum(self.df.loc[(self.df[SET_ELEC_FINAL_CODE + "{}".format(year)] == 1) &
                                                         (self.df[SET_LIMIT + "{}".format(year)] == 1)]
                                             [SET_INVESTMENT_COST + "{}".format(year)])

        df_summary[year][sumtechs[25]] = sum(self.df.loc[(self.df[SET_ELEC_FINAL_CODE + "{}".format(year)] == 2) &
                                                         (self.df[SET_LIMIT + "{}".format(year)] == 1)]
                                             [SET_INVESTMENT_COST + "{}".format(year)])

        df_summary[year][sumtechs[26]] = sum(self.df.loc[(self.df[SET_ELEC_FINAL_CODE + "{}".format(year)] == 3) &
                                                         (self.df[SET_LIMIT + "{}".format(year)] == 1) & (
                                                                 self.df[SET_POP + "{}".format(year)] > 0)]
                                             [SET_INVESTMENT_COST + "{}".format(year)])

        df_summary[year][sumtechs[27]] = sum(self.df.loc[(self.df[SET_ELEC_FINAL_CODE + "{}".format(year)] == 4) &
                                                         (self.df[SET_LIMIT + "{}".format(year)] == 1)]
                                             [SET_INVESTMENT_COST + "{}".format(year)])

        df_summary[year][sumtechs[28]] = sum(self.df.loc[(self.df[SET_ELEC_FINAL_CODE + "{}".format(year)] == 5) &
                                                         (self.df[SET_LIMIT + "{}".format(year)] == 1)]
                                             [SET_INVESTMENT_COST + "{}".format(year)])

        df_summary[year][sumtechs[29]] = sum(self.df.loc[(self.df[SET_ELEC_FINAL_CODE + "{}".format(year)] == 6) &
                                                         (self.df[SET_LIMIT + "{}".format(year)] == 1)]
                                             [SET_INVESTMENT_COST + "{}".format(year)])

        df_summary[year][sumtechs[30]] = sum(self.df.loc[(self.df[SET_ELEC_FINAL_CODE + "{}".format(year)] == 7) &
                                                         (self.df[SET_LIMIT + "{}".format(year)] == 1)]
                                             [SET_INVESTMENT_COST + "{}".format(year)])

        df_summary[year][sumtechs[31]] = sum(self.df.loc[(self.df[SET_ELEC_FINAL_CODE + "{}".format(year)] == 8) &
                                                         (self.df[SET_LIMIT + "{}".format(year)] == 1)]
                                             [SET_INVESTMENT_COST + "{}".format(year)])

        df_summary[year][sumtechs[32]] = min(self.df[SET_POP + "{}".format(year)])
        df_summary[year][sumtechs[33]] = max(self.df[SET_POP + "{}".format(year)])
        df_summary[year][sumtechs[34]] = min(self.df[SET_GRID_CELL_AREA])
        df_summary[year][sumtechs[35]] = max(self.df[SET_GRID_CELL_AREA])
        df_summary[year][sumtechs[36]] = min(self.df['CurrentMVLineDist'])
        df_summary[year][sumtechs[37]] = max(self.df['CurrentMVLineDist'])
        df_summary[year][sumtechs[38]] = min(self.df[SET_ROAD_DIST])
        df_summary[year][sumtechs[39]] = max(self.df[SET_ROAD_DIST])
        df_summary[year][sumtechs[40]] = min(
            (self.df[SET_INVESTMENT_COST + "{}".format(year)]) / (self.df[SET_NEW_CONNECTIONS + "{}".format(year)]))
        df_summary[year][sumtechs[41]] = max(
            (self.df[SET_INVESTMENT_COST + "{}".format(year)]) / (self.df[SET_NEW_CONNECTIONS + "{}".format(year)]))<|MERGE_RESOLUTION|>--- conflicted
+++ resolved
@@ -1335,7 +1335,6 @@
             dist_adjusted = grid_penalty_ratio[unelec] * dist
             if dist_adjusted <= max_dist:
                 grid_lcoe = grid_calc.get_lcoe(energy_per_cell=enerperhh[unelec],
-<<<<<<< HEAD
                                                start_year=year - timestep,
                                                end_year=end_year,
                                                people=pop[unelec],
@@ -1347,21 +1346,6 @@
                                                conf_status=confl[unelec],
                                                additional_mv_line_length=dist_adjusted,
                                                elec_loop=0)
-=======
-                                                   start_year=year - timestep,
-                                                   end_year=end_year,
-                                                   people=pop[unelec],
-                                                   new_connections=new_connections[unelec],
-                                                   total_energy_per_cell=total_energy_per_cell[unelec],
-                                                   prev_code=prev_code[unelec],
-                                                   num_people_per_hh=nupppphh[unelec],
-                                                   grid_cell_area=grid_cell_area[unelec],
-                                                   conf_status=confl[unelec],
-                                                   travel_hours=travl[unelec],
-                                                   additional_mv_line_length=dist_adjusted,
-                                                   elec_loop=0)
->>>>>>> 093c07b9
-
                 if grid_lcoe < min_code_lcoes[unelec]:
                     if (grid_lcoe < new_lcoes[unelec]) and (new_grid_capacity + peak_load < grid_capacity_limit) \
                                 and (new_connections[unelec] / nupppphh[unelec] < grid_connect_limit):
