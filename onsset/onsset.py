import logging
from math import asin, ceil, cos, exp, log, pi, radians, sin, sqrt

# from pyproj import Proj
import numpy as np
import pandas as pd

logging.basicConfig(format='%(asctime)s\t\t%(message)s', level=logging.DEBUG)

# Columns in settlements file must match these exactly
SET_COUNTRY = 'Country'  # This cannot be changed, lots of code will break
SET_X_DEG = 'X_deg'  # Coordinates in degrees
SET_Y_DEG = 'Y_deg'
SET_POP = 'Pop'  # Population in people per point (equally, people per km2)
SET_POP_CALIB = 'PopStartYear'  # Calibrated population to reference year, same units
SET_POP_FUTURE = 'PopEndYear'  # Project future population, same units
SET_GRID_DIST_CURRENT = 'GridDistCurrent'  # Distance in km from current grid
SET_GRID_DIST_PLANNED = 'GridDistPlan'  # Distance in km from current and future grid
SET_ROAD_DIST = 'RoadDist'  # Distance in km from road network
SET_NIGHT_LIGHTS = 'NightLights'  # Intensity of night time lights (from NASA), range 0 - 63
SET_TRAVEL_HOURS = 'TravelHours'  # Travel time to large city in hours
SET_GHI = 'GHI'  # Global horizontal irradiance in kWh/m2/day
SET_WINDVEL = 'WindVel'  # Wind velocity in m/s
SET_WINDCF = 'WindCF'  # Wind capacity factor as percentage (range 0 - 1)
SET_HYDRO = 'Hydropower'  # Hydropower potential in kW
SET_HYDRO_DIST = 'HydropowerDist'  # Distance to hydropower site in km
SET_HYDRO_FID = 'HydropowerFID'  # the unique tag for eah hydropower, to not over-utilise
SET_SUBSTATION_DIST = 'SubstationDist'
SET_ELEVATION = 'Elevation'  # in metres
SET_SLOPE = 'Slope'  # in degrees
SET_LAND_COVER = 'LandCover'
SET_ROAD_DIST_CLASSIFIED = 'RoadDistClassified'
SET_SUBSTATION_DIST_CLASSIFIED = 'SubstationDistClassified'
SET_ELEVATION_CLASSIFIED = 'ElevationClassified'
SET_SLOPE_CLASSIFIED = 'SlopeClassified'
SET_LAND_COVER_CLASSIFIED = 'LandCoverClassified'
SET_COMBINED_CLASSIFICATION = 'GridClassification'
SET_GRID_PENALTY = 'GridPenalty'
SET_URBAN = 'IsUrban'  # Whether the site is urban (0 or 1)
SET_ENERGY_PER_CELL = 'EnergyPerSettlement'
SET_NUM_PEOPLE_PER_HH = 'NumPeoplePerHH'
SET_ELEC_CURRENT = 'ElecStart'  # If the site is currently electrified (0 or 1)
SET_ELEC_FUTURE = 'Elec_Status'  # If the site has the potential to be 'easily' electrified in future
SET_ELEC_FINAL_CODE = "Elec_Initial_Status_Grid"
SET_ELEC_FUTURE_OFFGRID = "Elec_Init_Status_Offgrid"
SET_ELEC_FUTURE_ACTUAL = "Actual_Elec_Status_"
SET_ELEC_FINAL_CODE = "GridElecIn"
SET_ELEC_FINAL_OFFGRID = "OffGridElecIn"
SET_NEW_CONNECTIONS = 'NewConnections'  # Number of new people with electricity connections
SET_MIN_GRID_DIST = 'MinGridDist'
SET_LCOE_GRID = 'Grid'  # All lcoes in USD/kWh
SET_LCOE_SA_PV = 'SA_PV'
SET_LCOE_SA_DIESEL = 'SA_Diesel'
SET_LCOE_MG_WIND = 'MG_Wind'
SET_LCOE_MG_DIESEL = 'MG_Diesel'
SET_LCOE_MG_PV = 'MG_PV'
SET_LCOE_MG_HYDRO = 'MG_Hydro'
SET_GRID_LCOE_Round1 = "Grid_lcoe_PreElec"
SET_MIN_OFFGRID = 'Minimum_Tech_Off_grid'  # The technology with lowest lcoe (excluding grid)
SET_MIN_OVERALL = 'MinimumOverall'  # Same as above, but including grid
SET_MIN_OFFGRID_LCOE = 'Minimum_LCOE_Off_grid'  # The lcoe value for minimum tech
SET_MIN_OVERALL_LCOE = 'MinimumOverallLCOE'  # The lcoe value for overall minimum
SET_MIN_OVERALL_CODE = 'MinimumOverallCode'  # And a code from 1 - 7 to represent that option
SET_MIN_CATEGORY = 'MinimumCategory'  # The category with minimum lcoe (grid, minigrid or standalone)
SET_NEW_CAPACITY = 'NewCapacity'  # Capacity in kW
SET_INVESTMENT_COST = 'InvestmentCost'  # The investment cost in USD
SET_INVESTMENT_COST_OFFGRID = "InvestmentOffGrid"
SET_CONFLICT = "Conflict"
SET_ELEC_ORDER = "ElectrificationOrder"
SET_DYNAMIC_ORDER = "Electrification_Wave"
SET_LIMIT = "ElecStatusIn"
SET_MIN_OFFGRID_CODE = "Off_Grid_Code"
SET_ELEC_FINAL_CODE = "FinalElecCode"
SET_DIST_TO_TRANS = "TransformerDist"
SET_TOTAL_ENERGY_PER_CELL = "TotalEnergyPerCell"  # all previous + current timestep
SET_RESIDENTIAL_DEMAND = "ResidentialDemand"
SET_AGRI_DEMAND = 'AgriDemand'
SET_HEALTH_DEMAND = 'HealthDemand'
SET_EDU_DEMAND = 'EducationDemand'
SET_COMMERCIAL_DEMAND = 'CommercialDemand'
SET_GRID_CELL_AREA = 'GridCellArea'
SET_MV_CONNECT_DIST = 'MVConnectDist'
SET_HV_DIST_CURRENT = 'CurrentHVLineDist'
SET_HV_DIST_PLANNED = 'PlannedHVLineDist'
SET_MV_DIST_CURRENT = 'CurrentMVLineDist'
SET_MV_DIST_PLANNED = 'PlannedMVLineDist'
SET_ELEC_POP = 'ElecPop'
SET_ELEC_POP_CALIB = 'ElecPopCalib'
SET_WTFtier = "ResidentialDemandTier"
SET_TIER = 'Tier'
SET_INVEST_PER_CAPITA = "InvestmentCapita"
SET_CALIB_GRID_DIST = 'GridDistCalibElec'
SET_CAPITA_DEMAND = 'PerCapitaDemand'
SET_RESIDENTIAL_TIER = 'ResidentialDemandTier'
SET_NTL_BIN = 'NTLBin'
SET_MIN_TD_DIST = 'minTDdist'
SET_SA_DIESEL_FUEL = 'SADieselFuelCost'
SET_MG_DIESEL_FUEL = 'MGDieselFuelCost'

# General
LHV_DIESEL = 9.9445485  # (kWh/l) lower heating value
HOURS_PER_YEAR = 8760

class Technology:
    """
    Used to define the parameters for each electricity access technology, and to calculate the LCOE depending on
    input parameters.
    """

    def __init__(self,
                 tech_life=0,  # in years
                 base_to_peak_load_ratio=0,
                 distribution_losses=0,  # percentage
                 connection_cost_per_hh=0,  # USD/hh
                 om_costs=0.0,  # OM costs as percentage of capital costs
                 capital_cost=0,  # USD/kW
                 capacity_factor=0.9,  # percentage
                 grid_penalty_ratio=1,  # multiplier
                 efficiency=1.0,  # percentage
                 diesel_price=0.0,  # USD/litre
                 grid_price=0.0,  # USD/kWh for grid electricity
                 standalone=False,
                 existing_grid_cost_ratio=0.1,  # percentage
                 grid_capacity_investment=0.0,  # USD/kW for on-grid capacity investments (excluding grid itself)
                 diesel_truck_consumption=0,  # litres/hour
                 diesel_truck_volume=0,  # litres
                 om_of_td_lines=0):  # percentage

        self.distribution_losses = distribution_losses
        self.connection_cost_per_hh = connection_cost_per_hh
        self.base_to_peak_load_ratio = base_to_peak_load_ratio
        self.tech_life = tech_life
        self.om_costs = om_costs
        self.capital_cost = capital_cost
        self.capacity_factor = capacity_factor
        self.grid_penalty_ratio = grid_penalty_ratio
        self.efficiency = efficiency
        self.diesel_price = diesel_price
        self.grid_price = grid_price
        self.standalone = standalone
        self.existing_grid_cost_ratio = existing_grid_cost_ratio
        self.grid_capacity_investment = grid_capacity_investment
        self.diesel_truck_consumption = diesel_truck_consumption
        self.diesel_truck_volume = diesel_truck_volume
        self.om_of_td_lines = om_of_td_lines

    @classmethod
    def set_default_values(cls, base_year, start_year, end_year, discount_rate, HV_line_type=69, HV_line_cost=53000,
                           MV_line_type=33, MV_line_amperage_limit=8.0, MV_line_cost=7000, LV_line_type=0.240,
                           LV_line_cost=4250, LV_line_max_length=0.5, service_Transf_type=50, service_Transf_cost=4250,
                           max_nodes_per_serv_trans=300, MV_LV_sub_station_type=400, MV_LV_sub_station_cost=10000,
                           MV_MV_sub_station_cost=10000, HV_LV_sub_station_type=1000, HV_LV_sub_station_cost=25000,
                           HV_MV_sub_station_cost=25000, power_factor=0.9, load_moment=9643):
        """Initialises the class with parameter values common to all Technologies
        """
        cls.base_year = base_year
        cls.start_year = start_year
        cls.end_year = end_year

        # RUN_PARAM: Here are the assumptions related to cost and physical properties of grid extension elements
        # REVIEW - A final revision is needed before publishing
        cls.discount_rate = discount_rate
        cls.HV_line_type = HV_line_type  # kV
        cls.HV_line_cost = HV_line_cost  # $/km for 69kV
        cls.MV_line_type = MV_line_type  # kV
        cls.MV_line_amperage_limit = MV_line_amperage_limit  # Ampere (A)
        cls.MV_line_cost = MV_line_cost  # $/km  for 11-33 kV
        cls.LV_line_type = LV_line_type  # kV
        cls.LV_line_cost = LV_line_cost  # $/km
        cls.LV_line_max_length = LV_line_max_length  # km
        cls.service_Transf_type = service_Transf_type  # kVa
        cls.service_Transf_cost = service_Transf_cost  # $/unit
        cls.max_nodes_per_serv_trans = max_nodes_per_serv_trans  # maximum number of nodes served by each service transformer
        cls.MV_LV_sub_station_type = MV_LV_sub_station_type  # kVa
        cls.MV_LV_sub_station_cost = MV_LV_sub_station_cost  # $/unit
        cls.MV_MV_sub_station_cost = MV_MV_sub_station_cost  # $/unit
        cls.HV_LV_sub_station_type = HV_LV_sub_station_type  # kVa
        cls.HV_LV_sub_station_cost = HV_LV_sub_station_cost  # $/unit
        cls.HV_MV_sub_station_cost = HV_MV_sub_station_cost  # $/unit
        cls.power_factor = power_factor
        cls.load_moment = load_moment  # for 50mm aluminum conductor under 5% voltage drop (kW m)


    def get_lcoe(self, energy_per_cell, people, num_people_per_hh, start_year, end_year, new_connections,
                 total_energy_per_cell, prev_code, grid_cell_area, conf_status=0, additional_mv_line_length=0,
                 capacity_factor=0, grid_penalty_ratio=1, fuel_cost=0, elec_loop=0, productive_nodes=0,
                 additional_transformer=0, get_investment_cost=False,
                 get_investment_cost_lv=False, get_investment_cost_mv=False, get_investment_cost_hv=False,
                 get_investment_cost_transformer=False, get_investment_cost_connection=False,
                 get_capacity=False):
        """
        Calculates the LCOE depending on the parameters. Optionally calculates the investment cost instead.

        The only required parameters are energy_per_cell, people and num_people_per_hh
        additional_mv_line_length required for grid
        capacity_factor required for PV and wind
        mv_line_length required for hydro
        travel_hours required for diesel
        """

        if people == 0:
            # If there are no people, the investment cost is zero.
            if get_investment_cost:
                return 0
            # Otherwise we set the people low (prevent div/0 error) and continue.
            else:
                people = 0.00001

        if energy_per_cell == 0:
            # If there is no demand, the investment cost is zero.
            if get_investment_cost:
                return 0
            # Otherwise we set the people low (prevent div/0 error) and continue.
            else:
                energy_per_cell = 0.000000000001

        if grid_cell_area <= 0:
            grid_cell_area = 0.001

        if grid_penalty_ratio == 0:
            grid_penalty_ratio = self.grid_penalty_ratio

        # If a new capacity factor isn't given, use the class capacity factor (for hydro, diesel etc)
        if capacity_factor == 0:
            capacity_factor = self.capacity_factor

        def distribution_network(people, energy_per_cell):
            if energy_per_cell <= 0:
                energy_per_cell = 0.0001
            try:
                int(energy_per_cell)
            except ValueError:
                energy_per_cell = 0.0001

            if people <= 0:
                people = 0.0001

            consumption = energy_per_cell  # kWh/year
            average_load = consumption / (1 - self.distribution_losses) / HOURS_PER_YEAR  # kW
            peak_load = average_load / self.base_to_peak_load_ratio  # kW

            try:
                int(peak_load)
            except ValueError:
                peak_load = 1

            # Sizing HV/MV
            HV_to_MV_lines = self.HV_line_cost / self.MV_line_cost
            max_MV_load = self.MV_line_amperage_limit * self.MV_line_type * HV_to_MV_lines

            MV_km = 0
            HV_km = 0
            if peak_load <= max_MV_load and additional_mv_line_length < 50 and self.grid_price > 0:
                MV_amperage = self.MV_LV_sub_station_type / self.MV_line_type
                No_of_MV_lines = ceil(peak_load / (MV_amperage * self.MV_line_type))
                MV_km = additional_mv_line_length * No_of_MV_lines
            elif self.grid_price > 0:
                HV_amperage = self.HV_LV_sub_station_type / self.HV_line_type
                No_of_HV_lines = ceil(peak_load / (HV_amperage * self.HV_line_type))
                HV_km = additional_mv_line_length * No_of_HV_lines

            Smax = peak_load / self.power_factor
            max_tranformer_area = pi * self.LV_line_max_length ** 2
            total_nodes = (people / num_people_per_hh) + productive_nodes

            try:
                no_of_service_transf = ceil(
                    max(Smax / self.service_Transf_type, total_nodes / self.max_nodes_per_serv_trans,
                        grid_cell_area / max_tranformer_area))
            except ValueError:
                no_of_service_transf = 1
            transformer_radius = ((grid_cell_area / no_of_service_transf) / pi) ** 0.5
            transformer_nodes = total_nodes / no_of_service_transf
            transformer_load = peak_load / no_of_service_transf
            cluster_radius = (grid_cell_area / pi) ** 0.5

            # Sizing LV lines in settlement
            if 2 / 3 * cluster_radius * transformer_load * 1000 < self.load_moment:
                cluster_lv_lines_length = 2 / 3 * cluster_radius * no_of_service_transf
                cluster_mv_lines_length = 0
            else:
                cluster_lv_lines_length = 0
                # cluster_mv_lines_length = 2 / 3 * cluster_radius * no_of_service_transf
                cluster_mv_lines_length = 2 * transformer_radius * no_of_service_transf

            hh_area = grid_cell_area / total_nodes
            hh_diameter = 2 * ((hh_area / pi) ** 0.5)

            transformer_lv_lines_length = hh_diameter * total_nodes
            No_of_HV_MV_subs = 0
            No_of_MV_MV_subs = 0
            No_of_HV_LV_subs = 0
            No_of_MV_LV_subs = 0
            No_of_HV_MV_subs += additional_transformer  # to connect the MV line to the HV grid

            if cluster_mv_lines_length > 0 and HV_km > 0:
                No_of_HV_MV_subs = ceil(peak_load / self.HV_LV_sub_station_type)  # 1
            elif cluster_mv_lines_length > 0 and MV_km > 0:
                No_of_MV_MV_subs = ceil(peak_load / self.MV_LV_sub_station_type)  # 1
            elif cluster_lv_lines_length > 0 and HV_km > 0:
                No_of_HV_LV_subs = ceil(peak_load / self.HV_LV_sub_station_type)  # 1
            else:
                No_of_MV_LV_subs = ceil(peak_load / self.MV_LV_sub_station_type)  # 1

            LV_km = cluster_lv_lines_length + transformer_lv_lines_length
            # MV_km += cluster_mv_lines_length  ### REVIEW

            return HV_km, MV_km, cluster_mv_lines_length, LV_km, no_of_service_transf, \
                   No_of_HV_MV_subs, No_of_MV_MV_subs, No_of_HV_LV_subs, No_of_MV_LV_subs, \
                   consumption, peak_load, total_nodes

        if people != new_connections and (prev_code == 1 or prev_code == 4 or prev_code == 5 or
                                          prev_code == 6 or prev_code == 7 or prev_code == 8):
            HV_km1, MV_km1, cluster_mv_lines_length1, cluster_lv_lines_length1, no_of_service_transf1, \
            No_of_HV_MV_subs1, No_of_MV_MV_subs1, No_of_HV_LV_subs1, No_of_MV_LV_subs1, \
            generation_per_year1, peak_load1, total_nodes1 = distribution_network(people, total_energy_per_cell)

            HV_km2, MV_km2, cluster_mv_lines_length2, cluster_lv_lines_length2, no_of_service_transf2, \
            No_of_HV_MV_subs2, No_of_MV_MV_subs2, No_of_HV_LV_subs2, No_of_MV_LV_subs2, \
            generation_per_year2, peak_load2, total_nodes2 = \
                distribution_network(people=(people - new_connections),
                                     energy_per_cell=(total_energy_per_cell - energy_per_cell))
            hv_lines_total_length = max(HV_km1 - HV_km2, 0)
            mv_lines_connection_length = max(MV_km1 - MV_km2, 0)
            mv_lines_distribution_length = max(cluster_lv_lines_length1 - cluster_lv_lines_length2, 0)
            total_lv_lines_length = max(cluster_lv_lines_length1 - cluster_lv_lines_length2, 0)
            num_transformers = max(no_of_service_transf1 - no_of_service_transf2, 0)
            generation_per_year = max(generation_per_year1 - generation_per_year2, 0)
            peak_load = max(peak_load1 - peak_load2, 0)
            No_of_HV_LV_substation = max(No_of_HV_LV_subs1 - No_of_HV_LV_subs2, 0)
            No_of_HV_MV_substation = max(No_of_HV_MV_subs1 - No_of_HV_MV_subs2, 0)
            No_of_MV_MV_substation = max(No_of_MV_MV_subs1 - No_of_MV_MV_subs2, 0)
            No_of_MV_LV_substation = max(No_of_MV_LV_subs1 - No_of_MV_LV_subs2, 0)
            total_nodes = max(total_nodes1 - total_nodes2, 0)
        else:
            hv_lines_total_length, mv_lines_connection_length, mv_lines_distribution_length, total_lv_lines_length, num_transformers, \
            No_of_HV_MV_substation, No_of_MV_MV_substation, No_of_HV_LV_substation, No_of_MV_LV_substation, \
            generation_per_year, peak_load, total_nodes = distribution_network(people, energy_per_cell)

        try:
            int(conf_status)
        except ValueError:
            conf_status = 0
        conf_grid_pen = {0: 1, 1: 1.1, 2: 1.25, 3: 1.5, 4: 2}
        # The investment and O&M costs are different for grid and non-grid solutions
        if self.grid_price > 0:
            td_investment_cost = (hv_lines_total_length * self.HV_line_cost * (
                    1 + self.existing_grid_cost_ratio * elec_loop) +
                                  mv_lines_connection_length * self.MV_line_cost * (
                                          1 + self.existing_grid_cost_ratio * elec_loop) +
                                  total_lv_lines_length * self.LV_line_cost +
                                  mv_lines_distribution_length * self.MV_line_cost +
                                  num_transformers * self.service_Transf_cost +
                                  total_nodes * self.connection_cost_per_hh +
                                  No_of_HV_LV_substation * self.HV_LV_sub_station_cost +
                                  No_of_HV_MV_substation * self.HV_MV_sub_station_cost +
                                  No_of_MV_MV_substation * self.MV_MV_sub_station_cost +
                                  No_of_MV_LV_substation * self.MV_LV_sub_station_cost) * conf_grid_pen[conf_status]
            td_investment_cost = td_investment_cost * grid_penalty_ratio
            td_om_cost = td_investment_cost * self.om_of_td_lines

            total_investment_cost = td_investment_cost
            total_om_cost = td_om_cost
            fuel_cost = self.grid_price  # / (1 - self.distribution_losses) REVIEW
        else:
            # TODO: Possibly add substation here for mini-grids
            conflict_sa_pen = {0: 1, 1: 1.03, 2: 1.07, 3: 1.125, 4: 1.25}
            conflict_mg_pen = {0: 1, 1: 1.05, 2: 1.125, 3: 1.25, 4: 1.5}
            total_lv_lines_length *= 0 if self.standalone else 1
            mv_lines_distribution_length *= 0 if self.standalone else 1
            mv_total_line_cost = self.MV_line_cost * mv_lines_distribution_length * conflict_mg_pen[conf_status]
            lv_total_line_cost = self.LV_line_cost * total_lv_lines_length * conflict_mg_pen[conf_status]
            service_transformer_total_cost = 0 if self.standalone else num_transformers * self.service_Transf_cost * \
                                                                       conflict_mg_pen[conf_status]
            installed_capacity = peak_load / capacity_factor
            td_investment_cost = mv_total_line_cost + lv_total_line_cost + total_nodes * self.connection_cost_per_hh + service_transformer_total_cost
            td_om_cost = td_investment_cost * self.om_of_td_lines * conflict_sa_pen[conf_status] if self.standalone \
                else td_investment_cost * self.om_of_td_lines * conflict_mg_pen[conf_status]

            if self.standalone and fuel_cost == 0:
                if installed_capacity / (people / num_people_per_hh) < 0.020:
                    capital_investment = installed_capacity * self.capital_cost[0.020] * conflict_sa_pen[conf_status]
                    total_om_cost = td_om_cost + (self.capital_cost[0.020] * self.om_costs * conflict_sa_pen[
                        conf_status] * installed_capacity)
                elif installed_capacity / (people / num_people_per_hh) < 0.050:
                    capital_investment = installed_capacity * self.capital_cost[0.050] * conflict_sa_pen[conf_status]
                    total_om_cost = td_om_cost + (self.capital_cost[0.050] * self.om_costs * conflict_sa_pen[
                        conf_status] * installed_capacity)
                elif installed_capacity / (people / num_people_per_hh) < 0.100:
                    capital_investment = installed_capacity * self.capital_cost[0.100] * conflict_sa_pen[conf_status]
                    total_om_cost = td_om_cost + (self.capital_cost[0.100] * self.om_costs * conflict_sa_pen[
                        conf_status] * installed_capacity)
                elif installed_capacity / (people / num_people_per_hh) < 1:
                    capital_investment = installed_capacity * self.capital_cost[1] * conflict_sa_pen[conf_status]
                    total_om_cost = td_om_cost + (self.capital_cost[1] * self.om_costs * conflict_sa_pen[
                        conf_status] * installed_capacity)
                else:
                    capital_investment = installed_capacity * self.capital_cost[5] * conflict_sa_pen[conf_status]
                    total_om_cost = td_om_cost + (self.capital_cost[5] * self.om_costs * conflict_sa_pen[
                        conf_status] * installed_capacity)
            else:
                capital_investment = installed_capacity * self.capital_cost * conflict_sa_pen[
                    conf_status] if self.standalone \
                    else installed_capacity * self.capital_cost * conflict_mg_pen[conf_status]
                total_om_cost = td_om_cost + (self.capital_cost * conflict_sa_pen[conf_status] * self.om_costs *
                                              installed_capacity) if self.standalone \
                    else td_om_cost + (
                        self.capital_cost * conflict_mg_pen[conf_status] * self.om_costs * installed_capacity)
            total_investment_cost = td_investment_cost + capital_investment

        # Perform the time-value LCOE calculation
        project_life = end_year - self.base_year + 1
        reinvest_year = 0
        step = start_year - self.base_year
        # If the technology life is less than the project life, we will have to invest twice to buy it again
        if self.tech_life + step < project_life:
            reinvest_year = self.tech_life + step

        year = np.arange(project_life)
        el_gen = generation_per_year * np.ones(project_life)
        el_gen[0:step] = 0
        discount_factor = (1 + self.discount_rate) ** year
        investments = np.zeros(project_life)
        investments[step] = total_investment_cost

        # Calculate the year of re-investment if tech_life is smaller than project life
        if reinvest_year:
            investments[reinvest_year] = total_investment_cost

        # Calculate salvage value if tech_life is bigger than project life
        salvage = np.zeros(project_life)
        if reinvest_year > 0:
            used_life = (project_life - step) - self.tech_life
        else:
            used_life = project_life - step - 1
        salvage[-1] = total_investment_cost * (1 - used_life / self.tech_life)
        operation_and_maintenance = total_om_cost * np.ones(project_life)
        operation_and_maintenance[0:step] = 0
        fuel = el_gen * fuel_cost
        fuel[0:step] = 0

        # So we also return the total investment cost for this number of people
        if get_investment_cost:
            discounted_investments = investments / discount_factor
            return np.sum(discounted_investments) + self.grid_capacity_investment * peak_load / discount_factor[step]
        elif get_investment_cost_lv:
            return total_lv_lines_length * (self.LV_line_cost * conf_grid_pen[conf_status])
        elif get_investment_cost_mv:
            return (mv_lines_connection_length * self.MV_line_cost * (1 + self.existing_grid_cost_ratio * elec_loop) +
                    mv_lines_distribution_length * self.MV_line_cost) * conf_grid_pen[conf_status]
        elif get_investment_cost_hv:
            return hv_lines_total_length * (self.HV_line_cost * conf_grid_pen[conf_status]) * \
                   (1 + self.existing_grid_cost_ratio * elec_loop)
        elif get_investment_cost_transformer:
            return (No_of_HV_LV_substation * self.HV_LV_sub_station_cost +
                    No_of_HV_MV_substation * self.HV_MV_sub_station_cost +
                    No_of_MV_MV_substation * self.MV_MV_sub_station_cost +
                    No_of_MV_LV_substation * self.MV_LV_sub_station_cost) * conf_grid_pen[conf_status]
        elif get_investment_cost_connection:
            return total_nodes * self.connection_cost_per_hh
        elif get_capacity:
            return add_capacity
        else:
            discounted_costs = (investments + operation_and_maintenance + fuel - salvage) / discount_factor
            discounted_generation = el_gen / discount_factor
            return np.sum(discounted_costs) / np.sum(discounted_generation)

class SettlementProcessor:
    """Processes the dataframe and adds all the columns to determine the cheapest option and the final costs and summaries
    
    """
    def __init__(self, path):
        try:
            self.df = pd.read_csv(path)
        except FileNotFoundError:
            print("Please make sure that the country name you provided and the .csv file, both have the same name")
            raise

        try:
            self.df[SET_GHI]
        except KeyError:
            self.df = pd.read_csv(path, sep=';')
            try:
                self.df[SET_GHI]
            except ValueError:
                print('Column "GHI" not found, check column names in calibrated csv-file')
                raise

    def diesel_cost_columns(self, sa_diesel_cost, mg_diesel_cost, year):



        def diesel_fuel_cost_calculator(diesel_price, diesel_truck_consumption, diesel_truck_volume,
                                        traveltime, efficiency):
            # We apply the Szabo formula to calculate the transport cost for the diesel
            # p = (p_d + 2*p_d*consumption*time/volume)*(1/mu)*(1/LHVd)

            return (diesel_price + 2 * diesel_price * diesel_truck_consumption *
                        traveltime) / diesel_truck_volume / LHV_DIESEL / efficiency

        self.df[SET_SA_DIESEL_FUEL + "{}".format(year)] = self.df.apply(
            lambda row: diesel_fuel_cost_calculator(diesel_price=sa_diesel_cost['diesel_price'],
                                                    diesel_truck_volume=sa_diesel_cost['diesel_truck_volume'],
                                                    diesel_truck_consumption=sa_diesel_cost['diesel_truck_consumption'],
                                                    efficiency=sa_diesel_cost['efficiency'],
                                                    traveltime=row[SET_TRAVEL_HOURS]
                                                    ), axis=1)

        self.df[SET_MG_DIESEL_FUEL + "{}".format(year)] = self.df.apply(
            lambda row: diesel_fuel_cost_calculator(diesel_price=mg_diesel_cost['diesel_price'],
                                                    diesel_truck_volume=mg_diesel_cost['diesel_truck_volume'],
                                                    diesel_truck_consumption=mg_diesel_cost['diesel_truck_consumption'],
                                                    efficiency=mg_diesel_cost['efficiency'],
                                                    traveltime=row[SET_TRAVEL_HOURS]
                                                    ), axis=1)


    def condition_df(self):
        """
        Do any initial data conditioning that may be required.
        """

        logging.info('Ensure that columns that are supposed to be numeric are numeric')
        self.df[SET_NIGHT_LIGHTS] = pd.to_numeric(self.df[SET_NIGHT_LIGHTS], errors='coerce')
        self.df[SET_POP] = pd.to_numeric(self.df[SET_POP], errors='coerce')
        self.df[SET_GRID_CELL_AREA] = pd.to_numeric(self.df[SET_GRID_CELL_AREA], errors='coerce')
        self.df[SET_ELEC_POP] = pd.to_numeric(self.df[SET_ELEC_POP], errors='coerce')
        self.df[SET_GHI] = pd.to_numeric(self.df[SET_GHI], errors='coerce')
        self.df[SET_WINDVEL] = pd.to_numeric(self.df[SET_WINDVEL], errors='coerce')
        self.df[SET_TRAVEL_HOURS] = pd.to_numeric(self.df[SET_TRAVEL_HOURS], errors='coerce')
        self.df[SET_ELEVATION] = pd.to_numeric(self.df[SET_ELEVATION], errors='coerce')
        self.df[SET_SLOPE] = pd.to_numeric(self.df[SET_SLOPE], errors='coerce')
        self.df[SET_LAND_COVER] = pd.to_numeric(self.df[SET_LAND_COVER], errors='coerce')
        self.df[SET_SUBSTATION_DIST] = pd.to_numeric(self.df[SET_SUBSTATION_DIST], errors='coerce')
        self.df[SET_HV_DIST_CURRENT] = pd.to_numeric(self.df[SET_HV_DIST_CURRENT], errors='coerce')
        self.df[SET_HV_DIST_PLANNED] = pd.to_numeric(self.df[SET_HV_DIST_PLANNED], errors='coerce')
        self.df[SET_MV_DIST_CURRENT] = pd.to_numeric(self.df[SET_MV_DIST_CURRENT], errors='coerce')
        self.df[SET_MV_DIST_PLANNED] = pd.to_numeric(self.df[SET_MV_DIST_PLANNED], errors='coerce')
        self.df[SET_ROAD_DIST] = pd.to_numeric(self.df[SET_ROAD_DIST], errors='coerce')
        self.df[SET_X_DEG] = pd.to_numeric(self.df[SET_X_DEG], errors='coerce')
        self.df[SET_Y_DEG] = pd.to_numeric(self.df[SET_Y_DEG], errors='coerce')
        self.df[SET_DIST_TO_TRANS] = pd.to_numeric(self.df[SET_DIST_TO_TRANS], errors='coerce')
        self.df[SET_HYDRO_DIST] = pd.to_numeric(self.df[SET_HYDRO_DIST], errors='coerce')
        self.df[SET_HYDRO] = pd.to_numeric(self.df[SET_HYDRO], errors='coerce')
        self.df[SET_HYDRO_FID] = pd.to_numeric(self.df[SET_HYDRO_FID], errors='coerce')
        self.df[SET_URBAN] = pd.to_numeric(self.df[SET_URBAN], errors='coerce')
        self.df[SET_CAPITA_DEMAND] = pd.to_numeric(self.df[SET_CAPITA_DEMAND], errors='coerce')
        self.df[SET_AGRI_DEMAND] = pd.to_numeric(self.df[SET_AGRI_DEMAND], errors='coerce')
        self.df[SET_HEALTH_DEMAND] = pd.to_numeric(self.df[SET_HEALTH_DEMAND], errors='coerce')
        self.df[SET_EDU_DEMAND] = pd.to_numeric(self.df[SET_EDU_DEMAND], errors='coerce')
        self.df[SET_COMMERCIAL_DEMAND] = pd.to_numeric(self.df[SET_COMMERCIAL_DEMAND], errors='coerce')
        self.df[SET_ELEC_ORDER] = pd.to_numeric(self.df[SET_ELEC_ORDER], errors='coerce')
        self.df[SET_CONFLICT] = pd.to_numeric(self.df[SET_CONFLICT], errors = 'coerce')

        self.df.loc[self.df[SET_ELEC_POP] > self.df[SET_POP], SET_ELEC_POP] = self.df[SET_POP]


        logging.info('Replace null values with zero')
        self.df.fillna(0, inplace=True)

        logging.info('Sort by country, Y and X')
        self.df.sort_values(by=[SET_Y_DEG, SET_X_DEG], inplace=True)

    def grid_penalties(self):

        """this method calculates the grid penalties in each settlement

        First step classifies the parameters and creates new columns with classification

<<<<<<< HEAD
=======
        Second step adds the grid penalty to increase grid cost in areas that higher road distance, higher substation
        distance, unsuitable land cover, high slope angle or high elevation

        """

>>>>>>> 959d59af
        logging.info('Classify road dist')
        #define bins as -inf to 5, 5 to 10, 10 to 25, 25 to 50, 50 to inf
        road_distance_bins = [float("-inf"),5,10,25,50,float("inf")]
        #define classifiers
        road_distance_labels = [5,4,3,2,1]

        self.df[SET_ROAD_DIST_CLASSIFIED] = pd.cut(self.df[SET_ROAD_DIST], road_distance_bins,
                                            labels=road_distance_labels).astype(float)

        logging.info('Classify substation dist')
        #define bins as -inf to 0.5, 0.5 to 1, 1 to 5, 5 to 10, 10 to inf
        substation_distance_bins = [float("-inf"),0.5,1,5,10,float("inf")]
        #define classifiers
        substation_distance_labels = [5,4,3,2,1]
        
        self.df[SET_SUBSTATION_DIST_CLASSIFIED] = pd.cut(self.df[SET_SUBSTATION_DIST], substation_distance_bins,
                                                  labels=substation_distance_labels).astype(float)

        logging.info('Classify land cover')

        def classify_land_cover(data_frame,column,target_column):
            """this is a different method employed to classify land cover and create new columns with the classification

            Arguments
            ---------
            data_frame : input file
            column : list
            target_colum : list
        
            """
            data_frame.loc[(data_frame[column]==7) | (data_frame[column]==9 ) | (data_frame[column]==10 ) |
                            (data_frame[column]==14 ) | (data_frame[column]==16 ) ,target_column] = 5
            data_frame.loc[(data_frame[column]==2) | (data_frame[column]==4 ),target_column] = 4
            data_frame.loc[(data_frame[column]==1 )| (data_frame[column]==3 ) | (data_frame[column]==5 ) |
                            (data_frame[column]==12 ) | (data_frame[column]==13 ) | (data_frame[column]==15 ) ,target_column] = 3
            data_frame.loc[(data_frame[column]==6) | (data_frame[column]==8 ) ,target_column] = 2
            data_frame.loc[(data_frame[column]==0) | (data_frame[column]==11 ) ,target_column] = 1

        classify_land_cover(self.df,SET_LAND_COVER,SET_LAND_COVER_CLASSIFIED)

        logging.info('Classify elevation')
        #define bins as -inf to 500, 500 to 1000, 1000 to 2000, 2000 to 3000, 3000 to inf
        elevation_bins = [float("-inf"),500,1000,2000,3000,float("inf")]
        #define classifiers
        elevation_labels = [5,4,3,2,1]
        
        self.df[SET_ELEVATION_CLASSIFIED] = pd.cut(self.df[SET_ELEVATION], elevation_bins,
                                            labels=elevation_labels).astype(float)

        logging.info('Classify slope')
        #define bins as -inf to 10, 10 to 20, 20 to 30, 30 to 40, 40 to inf
        slope_bins = [float("-inf"),10,20,30,40,float("inf")]
        #define classifiers
        slope_labels = [5,4,3,2,1]

        self.df[SET_SLOPE_CLASSIFIED] = pd.cut(self.df[SET_SLOPE], slope_bins, labels=slope_labels).astype(float)
        
        logging.info('Combined classification')
        self.df[SET_COMBINED_CLASSIFICATION] = (0.15 * self.df[SET_ROAD_DIST_CLASSIFIED] +
                                                0.20 * self.df[SET_SUBSTATION_DIST_CLASSIFIED] +
                                                0.20 * self.df[SET_LAND_COVER_CLASSIFIED] +
                                                0.15 * self.df[SET_ELEVATION_CLASSIFIED] +
                                                0.30 * self.df[SET_SLOPE_CLASSIFIED])

<<<<<<< HEAD
        def set_penalty(classification):
            """Return penalty value based on classification

            Arguments
            ---------
            classification : float

            Returns
            -------
            float

            """
            return 1 + (exp(0.85 * abs(1 - classification)) - 1) / 100

        logging.info('Grid penalty')
        self.df[SET_GRID_PENALTY] = self.df[SET_COMBINED_CLASSIFICATION].apply(set_penalty)
=======

        logging.info('Grid penalty')
        """this calculates the penalty from the results obtained from the combined classifications
          
        """
        classification=self.df[SET_COMBINED_CLASSIFICATION].astype(float)
        self.df[SET_GRID_PENALTY]= 1+ (np.exp(.85*np.abs(1-classification))-1)/100 
       
>>>>>>> 959d59af

    def calc_wind_cfs(self):
        """Calculate the wind capacity factor based on the average wind velocity.
        
        """

        mu = 0.97  # availability factor
        t = 8760
        p_rated = 600
        z = 55  # hub height
        zr = 80  # velocity measurement height
        es = 0.85  # losses in wind electricity
        u_arr = range(1, 26)
        p_curve = [0, 0, 0, 0, 30, 77, 135, 208, 287, 371, 450, 514, 558,
                   582, 594, 598, 600, 600, 600, 600, 600, 600, 600, 600, 600]

        def get_wind_cf(row):
            u_zr = row[SET_WINDVEL]
            if u_zr == 0:
                return 0

            else:
                # Adjust for the correct hub height
                alpha = (0.37 - 0.088 * log(u_zr)) / (1 - 0.088 * log(zr / 10))
                u_z = u_zr * (z / zr) ** alpha

                # Rayleigh distribution and sum of series
                rayleigh = [(pi / 2) * (u / u_z ** 2) * exp((-pi / 4) * (u / u_z) ** 2) for u in u_arr]
                energy_produced = sum([mu * es * t * p * r for p, r in zip(p_curve, rayleigh)])

                return energy_produced / (p_rated * t)

        logging.info('Calculate Wind CF')
        self.df[SET_WINDCF] = self.df.apply(get_wind_cf, axis=1)

    def prepare_wtf_tier_columns(self, num_people_per_hh_rural, num_people_per_hh_urban,
                                 tier_1, tier_2, tier_3, tier_4, tier_5):
        """ Prepares the five Residential Demand Tier Targets based customized for each country
        """
        # The MTF approach is given as per yearly household consumption (BEYOND CONNECTIONS Energy Access Redefined, ESMAP, 2015). Tiers in kWh/capita/year depends on the average ppl/hh which is different in every country
        logging.info('Populate ResidentialDemandTier columns')
        tier_num = [1, 2, 3, 4, 5]
        ppl_hh_average = (num_people_per_hh_urban + num_people_per_hh_rural) / 2
        tier_1 = tier_1 / ppl_hh_average  # 38.7 refers to kWh/household/year. It is the mean value between Tier 1 and Tier 2
        tier_2 = tier_2 / ppl_hh_average
        tier_3 = tier_3 / ppl_hh_average
        tier_4 = tier_4 / ppl_hh_average
        tier_5 = tier_5 / ppl_hh_average

        wb_tiers_all = {1: tier_1, 2: tier_2, 3: tier_3, 4: tier_4, 5: tier_5}

        for num in tier_num:
            self.df[SET_WTFtier + "{}".format(num)] = wb_tiers_all[num]

    def calibrate_current_pop_and_urban(self, pop_actual, urban_current):
        """
        The function calibrates population values and urban/rural split (as estimated from GIS layers) based
        on actual values provided by the user for the start year.
        """

        logging.info('Population calibration process')

        # First, calculate ratio between GIS retrieved and user provided population
        pop_ratio = pop_actual / self.df[SET_POP].sum()

        # Use above ratio to calibrate the population in a new column
        self.df[SET_POP_CALIB] = self.df.apply(lambda row: row[SET_POP] * pop_ratio, axis=1)
        pop_modelled = self.df[SET_POP_CALIB].sum()
        pop_diff = abs(pop_modelled - pop_actual)
        print('The calibrated population differs by {:.2f}. '
              'In case this is not acceptable please revise this part of the code'.format(pop_diff))

        # TODO Why do we apply the ratio to elec_pop? Shouldn't the calibration take place before defining elec_pop?
        self.df[SET_ELEC_POP_CALIB] = self.df[SET_ELEC_POP] * pop_ratio

        logging.info('Urban/rural calibration process')
        # TODO As indicated below, HRSL classifies in 0, 1 and 2; I don't get why if statement uses 3 here.
        if max(self.df[SET_URBAN]) == 3:  # THIS OPTION IS CURRENTLY DISABLED
            calibrate = True if 'n' in input(
                'Use urban definition from GIS layer <y/n> (n=model calibration):') else False
        else:
            calibrate = True
        # RUN_PARAM: This is where manual calibration of urban/rural population takes place.
        # The model uses 0, 1, 2 as GHS population layer does.
        # As of this version, urban are only rows with value equal to 2
        if calibrate:
            urban_modelled = 2
            factor = 1
            while abs(urban_modelled - urban_current) > 0.01:
                self.df[SET_URBAN] = 0
                self.df.loc[(self.df[SET_POP_CALIB] > 5000 * factor) & (
                        self.df[SET_POP_CALIB] / self.df[SET_GRID_CELL_AREA] > 350 * factor), SET_URBAN] = 1
                self.df.loc[(self.df[SET_POP_CALIB] > 50000 * factor) & (
                        self.df[SET_POP_CALIB] / self.df[SET_GRID_CELL_AREA] > 1500 * factor), SET_URBAN] = 2
                pop_urb = self.df.loc[self.df[SET_URBAN] > 1, SET_POP_CALIB].sum()
                urban_modelled = pop_urb / pop_actual
                if urban_modelled > urban_current:
                    factor *= 1.1
                else:
                    factor *= 0.9

        # Get the calculated urban ratio, and limit it to within reasonable boundaries
        pop_urb = self.df.loc[self.df[SET_URBAN] > 1, SET_POP_CALIB].sum()
        urban_modelled = pop_urb / pop_actual

        if abs(urban_modelled - urban_current) > 0.01:
            print('The modelled urban ratio is {:.2f}. '
                  'In case this is not acceptable please revise this part of the code'.format(urban_modelled))

        print (pop_actual, pop_modelled)

        return pop_modelled, urban_modelled

    def project_pop_and_urban(self, pop_modelled, pop_future_high, pop_future_low, urban_modelled,
                              urban_future, start_year, end_year, intermediate_year):
        """
        This function projects population and urban/rural ratio for the different years of the analysis
        """
        project_life = end_year - start_year

        # Project future population, with separate growth rates for urban and rural
        logging.info('Population projection process')

        # TODO this is a residual of the previous process; shall we delete? Is there any scenario where we don't apply projections?
        calibrate = True

        if calibrate:
            urban_growth_high = (urban_future * pop_future_high) / (urban_modelled * pop_modelled)
            rural_growth_high = ((1 - urban_future) * pop_future_high) / ((1 - urban_modelled) * pop_modelled)

            yearly_urban_growth_rate_high = urban_growth_high ** (1 / project_life)
            yearly_rural_growth_rate_high = rural_growth_high ** (1 / project_life)

            urban_growth_low = (urban_future * pop_future_low) / (urban_modelled * pop_modelled)
            rural_growth_low = ((1 - urban_future) * pop_future_low) / ((1 - urban_modelled) * pop_modelled)

            yearly_urban_growth_rate_low = urban_growth_low ** (1 / project_life)
            yearly_rural_growth_rate_low = rural_growth_low ** (1 / project_life)
        else:
            urban_growth_high = pop_future_high / pop_modelled
            rural_growth_high = pop_future_high / pop_modelled

            yearly_urban_growth_rate_high = urban_growth_high ** (1 / project_life)
            yearly_rural_growth_rate_high = rural_growth_high ** (1 / project_life)

            urban_growth_low = pop_future_low / pop_modelled
            rural_growth_low = pop_future_low / pop_modelled

            yearly_urban_growth_rate_low = urban_growth_low ** (1 / project_life)
            yearly_rural_growth_rate_low = rural_growth_low ** (1 / project_life)

        # RUN_PARAM: Define here the years for which results should be provided in the output file.
        yearsofanalysis = [intermediate_year, end_year]

        for year in yearsofanalysis:
            self.df[SET_POP + "{}".format(year) + 'High'] = self.df.apply(lambda row: row[SET_POP_CALIB] *
                                                                                      (yearly_urban_growth_rate_high **
                                                                                       (year - start_year))
            if row[SET_URBAN] > 1
            else row[SET_POP_CALIB] *
                 (yearly_rural_growth_rate_high ** (year - start_year)), axis=1)

            self.df[SET_POP + "{}".format(year) + 'Low'] = self.df.apply(lambda row: row[SET_POP_CALIB] *
                                                                                     (yearly_urban_growth_rate_low **
                                                                                      (year - start_year))
            if row[SET_URBAN] > 1
            else row[SET_POP_CALIB] *
                 (yearly_rural_growth_rate_low ** (year - start_year)), axis=1)

        self.df[SET_POP + "{}".format(start_year)] = self.df.apply(lambda row: row[SET_POP_CALIB], axis=1)

    def elec_current_and_future(self, elec_actual, elec_actual_urban, elec_actual_rural, pop_tot, start_year,
                                min_night_lights=0, min_pop=50, max_transformer_dist=2, max_mv_dist=2, max_hv_dist=5):
        """
        Calibrate the current electrification status, and future 'pre-electrification' status
        """

        # REVIEW: The way this works now, for all urban or rural settlements that fit the conditioning, the population SET_ELEC_POP is reduced by equal amount so that we match urban/rural national statistics respectively.
        # TODO We might need to update with off-grid electrified in future versions
        urban_pop = (self.df.loc[self.df[SET_URBAN] > 1, SET_POP_CALIB].sum())  # Calibrate current electrification
        rural_pop = (self.df.loc[self.df[SET_URBAN] <= 1, SET_POP_CALIB].sum())  # Calibrate current electrification
        total_pop = self.df[SET_POP_CALIB].sum()
        total_elec_ratio = elec_actual
        urban_elec_ratio = elec_actual_urban
        rural_elec_ratio = elec_actual_rural
        factor = (total_pop * total_elec_ratio) / (urban_pop * urban_elec_ratio + rural_pop * rural_elec_ratio)
        urban_elec_ratio *= factor
        rural_elec_ratio *= factor
        self.df.loc[self.df[SET_NIGHT_LIGHTS] <= 0, [SET_ELEC_POP_CALIB]] = 0

        logging.info('Calibrate current electrification')
        self.df[SET_ELEC_CURRENT] = 0


        # This if function here skims through T&D columns to identify if any non 0 values exist; Then it defines priority accordingly.
        if max(self.df[SET_DIST_TO_TRANS]) > 0:
            self.df[SET_CALIB_GRID_DIST] = self.df[SET_DIST_TO_TRANS]
            priority = 1
            dist_limit = max_transformer_dist
        elif max(self.df[SET_MV_DIST_CURRENT]) > 0:
            self.df[SET_CALIB_GRID_DIST] = self.df[SET_MV_DIST_CURRENT]
            priority = 1
            dist_limit = max_mv_dist
        else:
            self.df[SET_CALIB_GRID_DIST] = self.df[SET_HV_DIST_CURRENT]
            priority = 2

        condition = 0

        while condition == 0:
            # Assign the 1 (electrified)/0 (un-electrified) values to each cell
            urban_electrified = urban_pop * urban_elec_ratio
            rural_electrified = rural_pop * rural_elec_ratio
            # RUN_PARAM: Calibration parameters if MV lines or transformer location is available
            if priority == 1:
                print(
                    'We have identified the existence of transformers or MV lines as input data; therefore we proceed using those for the calibration')
                self.df.loc[
                    (self.df[SET_CALIB_GRID_DIST] < dist_limit) & (self.df[SET_NIGHT_LIGHTS] > min_night_lights) & (
                            self.df[SET_POP_CALIB] > min_pop), SET_ELEC_CURRENT] = 1
                urban_elec_modelled = self.df.loc[
                    (self.df[SET_ELEC_CURRENT] == 1) & (self.df[SET_URBAN] > 1), SET_ELEC_POP_CALIB].sum()
                rural_elec_modelled = self.df.loc[
                    (self.df[SET_ELEC_CURRENT] == 1) & (self.df[SET_URBAN] <= 1), SET_ELEC_POP_CALIB].sum()
                urban_elec_factor = urban_elec_modelled / urban_electrified
                rural_elec_factor = rural_elec_modelled / rural_electrified
                if urban_elec_factor > 1:
                    self.df.loc[(self.df[SET_ELEC_CURRENT] == 1) & (self.df[SET_URBAN] > 1), SET_ELEC_POP_CALIB] *= (
                            1 / urban_elec_factor)
                else:
                    i = 0
                    print(
                        "The urban settlements identified as electrified are lower than in statistics; Please re-adjust the calibration conditions")
                    while urban_elec_factor <= 1:
                        if i < 10:
                            self.df.loc[
                                (self.df[SET_ELEC_CURRENT] == 1) & (self.df[SET_URBAN] == 2), SET_ELEC_POP_CALIB] *= 1.1
                            self.df[SET_ELEC_POP_CALIB] = np.minimum(self.df[SET_ELEC_POP_CALIB],
                                                                     self.df[SET_POP_CALIB])
                            urban_elec_modelled = self.df.loc[
                                (self.df[SET_ELEC_CURRENT] == 1) & (self.df[SET_URBAN] == 2), SET_ELEC_POP_CALIB].sum()
                            urban_elec_factor = urban_elec_modelled / urban_electrified
                            i += 1
                        else:
                            break

                if rural_elec_factor > 1:
                    self.df.loc[(self.df[SET_ELEC_CURRENT] == 1) & (self.df[SET_URBAN] <= 1), SET_ELEC_POP_CALIB] *= (
                            1 / rural_elec_factor)
                else:
                    i = 0
                    print(
                        "The rural settlements identified as electrified are lower than in statistics; Please re-adjust the calibration conditions")
                    while rural_elec_factor <= 1:
                        if i < 10:
                            self.df.loc[
                                (self.df[SET_ELEC_CURRENT] == 1) & (self.df[SET_URBAN] < 2), SET_ELEC_POP_CALIB] *= 1.1
                            self.df[SET_ELEC_POP_CALIB] = np.minimum(self.df[SET_ELEC_POP_CALIB],
                                                                     self.df[SET_POP_CALIB])
                            rural_elec_modelled = self.df.loc[
                                (self.df[SET_ELEC_CURRENT] == 1) & (self.df[SET_URBAN] < 2), SET_ELEC_POP_CALIB].sum()
                            rural_elec_factor = rural_elec_modelled / rural_electrified
                            i += 1
                        else:
                            break

                pop_elec = self.df.loc[self.df[SET_ELEC_CURRENT] == 1, SET_ELEC_POP_CALIB].sum()
                elec_modelled = pop_elec / total_pop

                # REVIEW. Added new calibration step for pop not meeting original steps, if prev elec pop is too small
                i = 0
                td_dist_2 = 0.1
                while elec_actual - elec_modelled > 0.01:
                    if i < 50:
                        pop_elec_2 = self.df.loc[(self.df[SET_ELEC_CURRENT] == 0) & (self.df[SET_POP_CALIB] > min_pop) &
                                                 (self.df[SET_CALIB_GRID_DIST] < td_dist_2), SET_POP_CALIB].sum()
                        if (pop_elec + pop_elec_2) / total_pop > elec_actual:
                            elec_modelled = (pop_elec + pop_elec_2) / total_pop
                            self.df.loc[(self.df[SET_ELEC_CURRENT] == 0) & (self.df[SET_POP_CALIB] > min_pop) &
                                        (self.df[SET_CALIB_GRID_DIST] < td_dist_2), SET_ELEC_POP_CALIB] = self.df[
                                SET_POP_CALIB]
                            self.df.loc[(self.df[SET_ELEC_CURRENT] == 0) & (self.df[SET_POP_CALIB] > min_pop) &
                                        (self.df[SET_CALIB_GRID_DIST] < td_dist_2), SET_ELEC_CURRENT] = 1
                        else:
                            i += 1
                            td_dist_2 += 0.1
                    else:
                        self.df.loc[(self.df[SET_ELEC_CURRENT] == 0) & (self.df[SET_POP_CALIB] > min_pop) &
                                    (self.df[SET_CALIB_GRID_DIST] < td_dist_2), SET_ELEC_POP_CALIB] = self.df[
                            SET_POP_CALIB]
                        self.df.loc[(self.df[SET_ELEC_CURRENT] == 0) & (self.df[SET_POP_CALIB] > min_pop) &
                                    (self.df[SET_CALIB_GRID_DIST] < td_dist_2), SET_ELEC_CURRENT] = 1
                        elec_modelled = (pop_elec + pop_elec_2) / total_pop
                        break

                if elec_modelled > elec_actual:
                    self.df[SET_ELEC_POP_CALIB] *= elec_actual / elec_modelled
                pop_elec = self.df.loc[self.df[SET_ELEC_CURRENT] == 1, SET_ELEC_POP_CALIB].sum()
                elec_modelled = pop_elec / total_pop

            # RUN_PARAM: Calibration parameters if only HV lines are available
            else:
                print(
                    'No transformers or MV lines were identified as input data; therefore we proceed to the calibration with HV line info')
                self.df.loc[
                    (self.df[SET_CALIB_GRID_DIST] < max_hv_dist) & (self.df[SET_NIGHT_LIGHTS] > min_night_lights) & (
                            self.df[SET_POP_CALIB] > min_pop), SET_ELEC_CURRENT] = 1

                urban_elec_modelled = self.df.loc[
                    (self.df[SET_ELEC_CURRENT] == 1) & (self.df[SET_URBAN] > 1), SET_ELEC_POP_CALIB].sum()
                rural_elec_modelled = self.df.loc[
                    (self.df[SET_ELEC_CURRENT] == 1) & (self.df[SET_URBAN] <= 1), SET_ELEC_POP_CALIB].sum()
                urban_elec_factor = urban_elec_modelled / urban_electrified
                rural_elec_factor = rural_elec_modelled / rural_electrified

                if urban_elec_factor > 1:
                    self.df.loc[(self.df[SET_ELEC_CURRENT] == 1) & (self.df[SET_URBAN] > 1), SET_ELEC_POP_CALIB] *= (
                            1 / urban_elec_factor)
                else:
                    print(
                        "The urban settlements identified as electrified are lower than in statistics; Please re-adjust the calibration conditions")

                if rural_elec_factor > 1:
                    self.df.loc[(self.df[SET_ELEC_CURRENT] == 1) & (self.df[SET_URBAN] <= 1), SET_ELEC_POP_CALIB] *= (
                            1 / rural_elec_factor)
                else:
                    print(
                        "The rural settlements identified as electrified are lower than in statistics; Please re-adjust the calibration conditions")

                pop_elec = self.df.loc[self.df[SET_ELEC_CURRENT] == 1, SET_ELEC_POP_CALIB].sum()
                elec_modelled = pop_elec / total_pop

                # REVIEW. Added new calibration step for pop not meeting original steps, if prev elec pop is too small
                i = 0
                td_dist_2 = 0.1
                while elec_actual - elec_modelled > 0.01:
                    if i < 50:
                        pop_elec_2 = self.df.loc[(self.df[SET_ELEC_CURRENT] == 0) & (self.df[SET_POP_CALIB] > min_pop) &
                                                 (self.df[SET_CALIB_GRID_DIST] < td_dist_2), SET_POP_CALIB].sum()
                        if (pop_elec + pop_elec_2) / total_pop > elec_actual:
                            elec_modelled = (pop_elec + pop_elec_2) / total_pop
                            self.df.loc[(self.df[SET_ELEC_CURRENT] == 0) & (self.df[SET_POP_CALIB] > min_pop) &
                                        (self.df[SET_CALIB_GRID_DIST] < td_dist_2), SET_ELEC_POP_CALIB] = self.df[
                                SET_POP_CALIB]
                            self.df.loc[(self.df[SET_ELEC_CURRENT] == 0) & (self.df[SET_POP_CALIB] > min_pop) &
                                        (self.df[SET_CALIB_GRID_DIST] < td_dist_2), SET_ELEC_CURRENT] = 1
                        else:
                            i += 1
                            td_dist_2 += 0.1
                    else:
                        self.df.loc[(self.df[SET_ELEC_CURRENT] == 0) & (self.df[SET_POP_CALIB] > min_pop) &
                                    (self.df[SET_CALIB_GRID_DIST] < td_dist_2), SET_ELEC_POP_CALIB] = self.df[
                            SET_POP_CALIB]
                        self.df.loc[(self.df[SET_ELEC_CURRENT] == 0) & (self.df[SET_POP_CALIB] > min_pop) &
                                    (self.df[SET_CALIB_GRID_DIST] < td_dist_2), SET_ELEC_CURRENT] = 1
                        elec_modelled = (pop_elec + pop_elec_2) / total_pop
                        break

                if elec_modelled > elec_actual:
                    self.df[SET_ELEC_POP_CALIB] *= elec_actual / elec_modelled
                pop_elec = self.df.loc[self.df[SET_ELEC_CURRENT] == 1, SET_ELEC_POP_CALIB].sum()
                elec_modelled = pop_elec / total_pop

            urban_elec_ratio = self.df.loc[(self.df[SET_ELEC_CURRENT] == 1) & (
                    self.df[SET_URBAN] > 1), SET_ELEC_POP_CALIB].sum() / urban_pop
            rural_elec_ratio = self.df.loc[(self.df[SET_ELEC_CURRENT] == 1) & (
                    self.df[SET_URBAN] <= 1), SET_ELEC_POP_CALIB].sum() / rural_pop

            print('The modelled electrification rate achieved is {0:.2f}.'
                  'Urban elec. rate is {1:.2f} and Rural elec. rate is {2:.2f}. \n'
                  'If this is not acceptable please revise this part of the algorithm'.format(elec_modelled-elec_actual,
                                                                                              urban_elec_ratio-elec_actual_urban,
                                                                                              rural_elec_ratio-elec_actual_rural))
            condition = 1

        self.df[SET_ELEC_FINAL_CODE + "{}".format(start_year)] = \
            self.df.apply(lambda row: 1 if row[SET_ELEC_CURRENT] == 1 else 0, axis=1)
        self.df[SET_ELEC_FUTURE_OFFGRID + "{}".format(start_year)] = self.df.apply(lambda row: 0, axis=1)
        self.df[SET_ELEC_FUTURE_ACTUAL + "{}".format(start_year)] = \
            self.df.apply(lambda row: 1 if row[SET_ELEC_FINAL_CODE + "{}".format(start_year)] == 1 or
                                           row[SET_ELEC_FUTURE_OFFGRID + "{}".format(start_year)] == 1 else 0, axis=1)
        self.df[SET_ELEC_FINAL_CODE + "{}".format(start_year)] = \
            self.df.apply(lambda row: 1 if row[SET_ELEC_CURRENT] == 1 else 99, axis=1)

        return elec_modelled, rural_elec_ratio, urban_elec_ratio

    def pre_electrification(self, grid_price, year, time_step, start_year):

        """" ... """

        logging.info('Define the initial electrification status')

        # Update electrification status based on already existing
        if (year - time_step) == start_year:
            self.df[SET_ELEC_FINAL_CODE + "{}".format(year)] = 0
            self.df.loc[
                self.df[SET_ELEC_FINAL_CODE + "{}".format(year - time_step)] == 1, SET_ELEC_FINAL_CODE + "{}".format(
                    year)] = 1
        else:
            self.df[SET_ELEC_FINAL_CODE + "{}".format(year)] = 0
            self.df.loc[
                self.df[SET_ELEC_FINAL_CODE + "{}".format(year - time_step)] == 1, SET_ELEC_FINAL_CODE + "{}".format(
                    year)] = 1
            self.df.loc[(self.df[SET_ELEC_FINAL_CODE + "{}".format(year - time_step)] == 1) & (
                    self.df[SET_LIMIT + "{}".format(year - time_step)] == 1), SET_ELEC_FINAL_CODE + "{}".format(
                year)] = 1

        if (year - time_step) == start_year:
            self.df[SET_ELEC_FUTURE_OFFGRID + "{}".format(year)] = 0
            self.df.loc[self.df[SET_ELEC_FUTURE_OFFGRID + "{}".format(
                year - time_step)] == 1, SET_ELEC_FUTURE_OFFGRID + "{}".format(year)] = 1
        else:
            self.df[SET_ELEC_FUTURE_OFFGRID + "{}".format(year)] = 0
            self.df.loc[(self.df[SET_ELEC_FUTURE_OFFGRID + "{}".format(year - time_step)] == 1) &
                        (self.df[SET_ELEC_FINAL_CODE + "{}".format(year - time_step)] != 1),
                        SET_ELEC_FUTURE_OFFGRID + "{}".format(year)] = 1
            self.df.loc[(self.df[SET_ELEC_FINAL_CODE + "{}".format(year - time_step)] != 1) & (
                    self.df[SET_LIMIT + "{}".format(year - time_step)] == 1), SET_ELEC_FUTURE_OFFGRID + "{}".format(
                year)] = 1

        if (year - time_step) == start_year:
            self.df[SET_ELEC_FUTURE_ACTUAL + "{}".format(year)] = 0
            self.df.loc[self.df[SET_ELEC_FUTURE_ACTUAL + "{}".format(
                year - time_step)] == 1, SET_ELEC_FUTURE_ACTUAL + "{}".format(year)] = 1
        else:
            self.df[SET_ELEC_FUTURE_ACTUAL + "{}".format(year)] = 0
            self.df.loc[self.df[SET_ELEC_FUTURE_ACTUAL + "{}".format(
                year - time_step)] == 1, SET_ELEC_FUTURE_ACTUAL + "{}".format(year)] = 1
            self.df.loc[self.df[SET_ELEC_FINAL_CODE + "{}".format(
                year - time_step)] == 1, SET_ELEC_FUTURE_ACTUAL + "{}".format(year)] = 1
            self.df.loc[self.df[SET_ELEC_FUTURE_OFFGRID + "{}".format(
                year - time_step)] == 1, SET_ELEC_FUTURE_ACTUAL + "{}".format(year)] = 1

        self.df[SET_LCOE_GRID + "{}".format(year)] = 99
        self.df.loc[
            self.df[SET_ELEC_FINAL_CODE + "{}".format(year)] == 1, SET_LCOE_GRID + "{}".format(year)] = grid_price

    def current_mv_line_dist(self):
        logging.info('Determine current MV line length')
        self.df[SET_MV_CONNECT_DIST] = 0
        self.df.loc[self.df[SET_ELEC_CURRENT] == 1, SET_MV_CONNECT_DIST] = self.df[SET_HV_DIST_CURRENT]
        self.df[SET_MIN_TD_DIST] = self.df[[SET_MV_DIST_PLANNED, SET_HV_DIST_PLANNED]].min(axis=1)

    def elec_extension(self, grid_calc, max_dist, year, start_year, end_year, timestep, grid_cap_gen_limit,
                       grid_connect_limit, auto_intensification=0, prioritization=0):
        """
        Iterate through all electrified settlements and find which settlements can be economically connected to the grid
        Repeat with newly electrified settlements until no more are added
        """
        prio = int(prioritization)
        new_grid_capacity = 0
        grid_capacity_limit = grid_cap_gen_limit
        x = (self.df[SET_X_DEG]).tolist()
        y = (self.df[SET_Y_DEG]).tolist()
        pop = self.df[SET_POP + "{}".format(year)].tolist()
        confl = self.df[SET_CONFLICT].tolist()
        enerperhh = self.df[SET_ENERGY_PER_CELL + "{}".format(year)]
        nupppphh = self.df[SET_NUM_PEOPLE_PER_HH]
        grid_cell_area = self.df[SET_GRID_CELL_AREA]
        prev_code = self.df[SET_ELEC_FINAL_CODE + "{}".format(year - timestep)]
        new_connections = self.df[SET_NEW_CONNECTIONS + "{}".format(year)]
        total_energy_per_cell = self.df[SET_TOTAL_ENERGY_PER_CELL]
        if year - timestep == start_year:
            elecorder = self.df[SET_ELEC_ORDER].tolist()
        else:
            elecorder = self.df[SET_ELEC_ORDER + "{}".format(year - timestep)].tolist()
        grid_penalty_ratio = self.df[SET_GRID_PENALTY].tolist()
        status = self.df[SET_ELEC_FINAL_CODE + "{}".format(year)].tolist()
        min_code_lcoes = self.df[SET_MIN_OFFGRID_LCOE + "{}".format(year)].tolist()
        new_lcoes = self.df[SET_LCOE_GRID + "{}".format(year)].tolist()
        cell_path_real = self.df[SET_MV_CONNECT_DIST].tolist()
        planned_hv_dist = self.df[SET_HV_DIST_PLANNED].tolist()  # If connecting from anywhere on the HV line
        planned_mv_dist = self.df[SET_MV_DIST_PLANNED].tolist()  # If connecting from anywhere on the HV line
        self.df['new_connections_household'] = self.df[SET_NEW_CONNECTIONS + "{}".format(year)] / self.df[
            SET_NUM_PEOPLE_PER_HH]

        urban_initially_electrified = sum(self.df.loc[
                                              (self.df[SET_ELEC_FINAL_CODE + "{}".format(year - timestep)] == 1) & (
                                                      self.df[SET_URBAN] == 2)][
                                              SET_ENERGY_PER_CELL + "{}".format(year)])
        rural_initially_electrified = sum(self.df.loc[
                                              (self.df[SET_ELEC_FINAL_CODE + "{}".format(year - timestep)] == 1) & (
                                                      self.df[SET_URBAN] < 2)][
                                              SET_ENERGY_PER_CELL + "{}".format(year)])
        densification_connections = sum(
            self.df.loc[self.df[SET_ELEC_FINAL_CODE + "{}".format(year - timestep)] == 1]['new_connections_household'])
        consumption = rural_initially_electrified + urban_initially_electrified
        average_load = consumption / (1 - grid_calc.distribution_losses) / HOURS_PER_YEAR  # kW
        peak_load = average_load / grid_calc.base_to_peak_load_ratio  # kW
        grid_capacity_limit -= peak_load
        grid_connect_limit -= densification_connections

        cell_path_adjusted = list(np.zeros(len(status)).tolist())

        electrified = self.df[SET_ELEC_FINAL_CODE + "{}".format(year)].loc[self.df[SET_ELEC_FINAL_CODE + "{}".format(year)]==1].index.values.tolist()
        unelectrified=self.df[SET_ELEC_FINAL_CODE + "{}".format(year)].loc[self.df[SET_ELEC_FINAL_CODE + "{}".format(year)]==0].index.values.tolist()

        if (prio == 2) or (prio == 4):
            changes = []
            for unelec in unelectrified:
                try:
                    if planned_mv_dist[unelec] < auto_intensification:
                        consumption = enerperhh[unelec]  # kWh/year
                        average_load = consumption / (1 - grid_calc.distribution_losses) / HOURS_PER_YEAR  # kW
                        peak_load = average_load / grid_calc.base_to_peak_load_ratio  # kW
                        dist = planned_mv_dist[unelec]
                        dist_adjusted = grid_penalty_ratio[unelec] * dist
                        grid_lcoe = 0.001
                        new_lcoes[unelec] = grid_lcoe
                        cell_path_real[unelec] = dist
                        cell_path_adjusted[unelec] = dist_adjusted
                        new_grid_capacity += peak_load
                        grid_connect_limit -= new_connections[unelec] / nupppphh[unelec]
                        elecorder[unelec] = 0
                        changes.append(unelec)
                except KeyError:
                    pass

            electrified.extend(changes[:])
            unelectrified = set(unelectrified).difference(electrified)

        filtered_unelectrified = []
        for unelec in unelectrified:
            try:
                grid_lcoe = grid_calc.get_lcoe(energy_per_cell=enerperhh[unelec],
                                               start_year=year - timestep,
                                               end_year=end_year,
                                               people=pop[unelec],
                                               new_connections=new_connections[unelec],
                                               total_energy_per_cell=total_energy_per_cell[unelec],
                                               prev_code=prev_code[unelec],
                                               num_people_per_hh=nupppphh[unelec],
                                               grid_cell_area=grid_cell_area[unelec],
                                               conf_status=confl[unelec],
                                               additional_mv_line_length=0,
                                               elec_loop=0)
                if grid_lcoe < min_code_lcoes[unelec]:
                    filtered_unelectrified.append(unelec)
            except KeyError:
                pass
        unelectrified = filtered_unelectrified

        close = []
        elec_nodes2 = []
        changes = []
        for elec in electrified:
            elec_nodes2.append((x[elec], y[elec]))

        def haversine(lon1, lat1, lon2, lat2):
            """
            Calculate the great circle distance between two points
            on the earth (specified in decimal degrees)
            """
            # convert decimal degrees to radians
            lon1, lat1, lon2, lat2 = map(radians, [lon1, lat1, lon2, lat2])

            # haversine formula
            dlon = lon2 - lon1
            dlat = lat2 - lat1
            a = sin(dlat / 2) ** 2 + cos(lat1) * cos(lat2) * sin(dlon / 2) ** 2
            c = 2 * asin(sqrt(a))
            r = 6371  # Radius of earth in kilometers. Use 3956 for miles
            return c * r

        def closest_elec(unelec_node, elec_nodes):
            deltas = elec_nodes - unelec_node
            dist_2 = np.einsum('ij,ij->i', deltas, deltas)
            min_dist = np.argmin(dist_2)
            return min_dist

        logging.info('Initially {} electrified'.format(len(electrified)))
        loops = 1

        # First round of extension from MV network
        for unelec in unelectrified:
            consumption = enerperhh[unelec]  # kWh/year
            average_load = consumption / (1 - grid_calc.distribution_losses) / HOURS_PER_YEAR  # kW
            peak_load = average_load / grid_calc.base_to_peak_load_ratio  # kW
            dist = planned_mv_dist[unelec]
            dist_adjusted = grid_penalty_ratio[unelec] * dist
            if dist_adjusted <= max_dist:
                grid_lcoe = grid_calc.get_lcoe(energy_per_cell=enerperhh[unelec],
                                               start_year=year - timestep,
                                               end_year=end_year,
                                               people=pop[unelec],
                                               new_connections=new_connections[unelec],
                                               total_energy_per_cell=total_energy_per_cell[unelec],
                                               prev_code=prev_code[unelec],
                                               num_people_per_hh=nupppphh[unelec],
                                               grid_cell_area=grid_cell_area[unelec],
                                               conf_status=confl[unelec],
                                               additional_mv_line_length=dist_adjusted,
                                               elec_loop=0)
                if grid_lcoe < min_code_lcoes[unelec]:
                    if (grid_lcoe < new_lcoes[unelec]) and (new_grid_capacity + peak_load < grid_capacity_limit) \
                                and (new_connections[unelec] / nupppphh[unelec] < grid_connect_limit):
                        new_lcoes[unelec] = grid_lcoe
                        cell_path_real[unelec] = dist
                        cell_path_adjusted[unelec] = dist_adjusted
                        new_grid_capacity += peak_load
                        grid_connect_limit -= new_connections[unelec] / nupppphh[unelec]
                        elecorder[unelec] = 1
                        if unelec not in changes:
                            changes.append(unelec)
                        else:
                            close.append(unelec)
                    else:
                        close.append(unelec)
                else:
                    close.append(unelec)
            else:
                close.append(unelec)
        electrified = changes[:]
        unelectrified = close

        #  Extension from HV lines
        for unelec in unelectrified:
            consumption = enerperhh[unelec]  # kWh/year
            average_load = consumption / (1 - grid_calc.distribution_losses) / HOURS_PER_YEAR  # kW
            peak_load = average_load / grid_calc.base_to_peak_load_ratio  # kW
            dist = planned_hv_dist[unelec]
            dist_adjusted = grid_penalty_ratio[unelec] * dist
            if dist <= max_dist:
                elec_loop_value = 0
                grid_lcoe = grid_calc.get_lcoe(energy_per_cell=enerperhh[unelec],
                                                   start_year=year - timestep,
                                                   end_year=end_year,
                                                   people=pop[unelec],
                                                   new_connections=new_connections[unelec],
                                                   total_energy_per_cell=total_energy_per_cell[unelec],
                                                   prev_code=prev_code[unelec],
                                                   num_people_per_hh=nupppphh[unelec],
                                                   grid_cell_area=grid_cell_area[unelec],
                                                   conf_status=confl[unelec],
                                                   additional_mv_line_length=dist_adjusted,
                                                   elec_loop=elec_loop_value,
                                                   additional_transformer=1)
                if (grid_lcoe < min_code_lcoes[unelec]) and (new_grid_capacity + peak_load < grid_capacity_limit) \
                         and (new_connections[unelec] / nupppphh[unelec] < grid_connect_limit):
                        new_lcoes[unelec] = grid_lcoe
                        status[unelec] = 1
                        cell_path_real[unelec] = dist
                        cell_path_adjusted[unelec] = dist_adjusted
                        new_grid_capacity += peak_load
                        grid_connect_limit -= new_connections[unelec] / nupppphh[unelec]
                        elecorder[unelec] = 1
                        if unelec not in changes:
                            changes.append(unelec)
        electrified = changes[:]
        unelectrified = set(unelectrified).difference(electrified)

        #  Second to last round of extension loops from existing and new lines, including newly connected settlements
        while len(electrified) > 0:
            logging.info('Electrification loop {} with {} electrified'.format(loops, len(electrified)))
            loops += 1
            elec_nodes2 = []
            for elec in electrified:
                elec_nodes2.append((x[elec], y[elec]))
            elec_nodes2 = np.asarray(elec_nodes2)
            changes = []
            if len(elec_nodes2) > 0:
                for unelec in unelectrified:
                    consumption = enerperhh[unelec]  # kWh/year
                    average_load = consumption / (1 - grid_calc.distribution_losses) / HOURS_PER_YEAR  # kW
                    peak_load = average_load / grid_calc.base_to_peak_load_ratio  # kW

                    node = (x[unelec], y[unelec])
                    closest_elec_node = closest_elec(node, elec_nodes2)
                    dist = haversine(x[electrified[closest_elec_node]], y[electrified[closest_elec_node]],
                                         x[unelec], y[unelec])
                    dist_adjusted = grid_penalty_ratio[unelec] * dist
                    prev_dist = cell_path_real[electrified[closest_elec_node]]
                    if dist + prev_dist < max_dist:
                        grid_lcoe = grid_calc.get_lcoe(energy_per_cell=enerperhh[unelec],
                                                           start_year=year - timestep,
                                                           end_year=end_year,
                                                           people=pop[unelec],
                                                           new_connections=new_connections[unelec],
                                                           total_energy_per_cell=total_energy_per_cell[unelec],
                                                           prev_code=prev_code[unelec],
                                                           num_people_per_hh=nupppphh[unelec],
                                                           grid_cell_area=grid_cell_area[unelec],
                                                           conf_status=confl[unelec],
                                                           additional_mv_line_length=dist_adjusted,
                                                           elec_loop=elecorder[electrified[closest_elec_node]] + 1)
                        if grid_lcoe < min_code_lcoes[unelec]:
                            if (grid_lcoe < new_lcoes[unelec]) and \
                                    (new_grid_capacity + peak_load < grid_capacity_limit) \
                                    and (new_connections[unelec] / nupppphh[unelec] < grid_connect_limit):
                                    new_lcoes[unelec] = grid_lcoe
                                    cell_path_real[unelec] = dist + cell_path_real[electrified[closest_elec_node]]
                                    cell_path_adjusted[unelec] = dist_adjusted
                                    elecorder[unelec] = elecorder[electrified[closest_elec_node]] + 1
                                    new_grid_capacity += peak_load
                                    grid_connect_limit -= new_connections[unelec] / nupppphh[unelec]
                                    if unelec not in changes:
                                        changes.append(unelec)
            electrified = changes[:]
            unelectrified = set(unelectrified).difference(electrified)

        return new_lcoes, cell_path_adjusted, elecorder, cell_path_real

    #Runs the grid extension algorithm


    def calculate_new_connections(self,year,time_step,start_year):
        """this method defines new connections for grid related purposes

        Arguments
        ---------
        year : int
        time_step : int
        start_year : int

        """

        logging.info('Calculate new connections')
        # Calculate new connections for grid related purposes
        # REVIEW - This was changed based on your "newly created" column SET_ELEC_POP. Please review and check whether this creates any problem at your distribution_network function using people/new connections and energy_per_settlement/total_energy_per_settlement

        if year - time_step == start_year:
            # Assign new connections to those that are already electrified to a certain percent
            self.df.loc[(self.df[SET_ELEC_FUTURE_ACTUAL + "{}".format(
                year - time_step)] == 1), SET_NEW_CONNECTIONS + "{}".format(year)] = \
                (self.df[SET_POP + "{}".format(year)] - self.df[SET_ELEC_POP_CALIB])
            # Assign new connections to those that are not currently electrified
            self.df.loc[self.df[SET_ELEC_FUTURE_ACTUAL + "{}".format(year - time_step)] == 0,
                        SET_NEW_CONNECTIONS + "{}".format(year)] = self.df[SET_POP + "{}".format(year)]
            # Some conditioning to eliminate negative values if existing by mistake
            self.df.loc[self.df[SET_NEW_CONNECTIONS + "{}".format(year)] < 0,
                        SET_NEW_CONNECTIONS + "{}".format(year)] = 0
        else:
            # Assign new connections to settlements that are already electrified
            self.df.loc[self.df[SET_LIMIT + "{}".format(year - time_step)] == 1,
                        SET_NEW_CONNECTIONS + "{}".format(year)] = \
                (self.df[SET_POP + "{}".format(year)] - self.df[SET_POP + "{}".format(year - time_step)])

            # Assign new connections to settlements that were initially electrified but not prioritized during the timestep
            self.df.loc[(self.df[SET_LIMIT + "{}".format(year - time_step)] == 0) &
                        (self.df[SET_ELEC_CURRENT] == 1),
                        SET_NEW_CONNECTIONS + "{}".format(year)] = self.df[SET_POP + "{}".format(year)] - self.df[
                SET_ELEC_POP_CALIB]

            # Assing new connections to settlements that have not been electrified
            self.df.loc[(self.df[SET_LIMIT + "{}".format(year - time_step)] == 0) & (
                    self.df[SET_ELEC_CURRENT] == 0),
                        SET_NEW_CONNECTIONS + "{}".format(year)] = self.df[SET_POP + "{}".format(year)]

            # Some conditioning to eliminate negative values if existing by mistake
            self.df.loc[
                self.df[SET_NEW_CONNECTIONS + "{}".format(year)] < 0, SET_NEW_CONNECTIONS + "{}".format(year)] = 0

    #RESIDENTIAL DEMAND STARTS
    def set_residential_demand(self,rural_tier,urban_tier,num_people_per_hh_rural,num_people_per_hh_urban,productive_demand):
        """this method defines residential demand per tier level for each target year

        Arguments
        ---------
        rural_tier : int
        urban_tier : int
        num_people_per_hh_rural : int
        num_people_per_hh_urban : int
        productive_demand : int

        """

        logging.info('Setting electrification demand as per target per year')

        if max(self.df[SET_CAPITA_DEMAND]) == 0:
            # RUN_PARAM: This shall be changed if different urban/rural categorization is decided
            wb_tier_rural = int(rural_tier)
            wb_tier_urban_clusters = int(rural_tier)
            wb_tier_urban_centers = int(urban_tier)

            if wb_tier_urban_centers == 6:
                wb_tier_urban_centers = 'Custom'
            if wb_tier_urban_clusters == 6:
                wb_tier_urban_clusters = 'Custom'
            if wb_tier_rural == 6:
                wb_tier_rural = 'Custom'

            self.df[SET_CAPITA_DEMAND] = 0

            # RUN_PARAM: This shall be changed if different urban/rural categorization is decided
            # Create new columns assigning number of people per household as per Urban/Rural type
            self.df.loc[self.df[SET_URBAN] == 0, SET_NUM_PEOPLE_PER_HH] = num_people_per_hh_rural
            self.df.loc[self.df[SET_URBAN] == 1, SET_NUM_PEOPLE_PER_HH] = num_people_per_hh_rural
            self.df.loc[self.df[SET_URBAN] == 2, SET_NUM_PEOPLE_PER_HH] = num_people_per_hh_urban

            # Define per capita residential demand
            self.df.loc[self.df[SET_URBAN] == 0, SET_CAPITA_DEMAND] = self.df[
                SET_RESIDENTIAL_TIER + str(wb_tier_rural)]
            self.df.loc[self.df[SET_URBAN] == 1, SET_CAPITA_DEMAND] = self.df[
                SET_RESIDENTIAL_TIER + str(wb_tier_urban_clusters)]
            self.df.loc[self.df[SET_URBAN] == 2, SET_CAPITA_DEMAND] = self.df[
                SET_RESIDENTIAL_TIER + str(wb_tier_urban_centers)]

            # REVIEW, added Tier column
            tier_1 = 38.7  # 38.7 refers to kWh/household/year. It is the mean value between Tier 1 and Tier 2
            tier_2 = 219
            tier_3 = 803
            tier_4 = 2117
            tier_5 = 2993

            self.df[SET_TIER] = 5
            self.df.loc[self.df[SET_CAPITA_DEMAND] * self.df[SET_NUM_PEOPLE_PER_HH] < tier_4, SET_TIER] = 4
            self.df.loc[self.df[SET_CAPITA_DEMAND] * self.df[SET_NUM_PEOPLE_PER_HH] < tier_3, SET_TIER] = 3
            self.df.loc[self.df[SET_CAPITA_DEMAND] * self.df[SET_NUM_PEOPLE_PER_HH] < tier_2, SET_TIER] = 2
            self.df.loc[self.df[SET_CAPITA_DEMAND] * self.df[SET_NUM_PEOPLE_PER_HH] < tier_1, SET_TIER] = 1

            # Add commercial demand
            # agri = True if 'y' in input('Include agrcultural demand? <y/n> ') else False
            # if agri:
            if int(productive_demand) == 1:
                self.df[SET_CAPITA_DEMAND] += self.df[SET_AGRI_DEMAND]

            # commercial = True if 'y' in input('Include commercial demand? <y/n> ') else False
            # if commercial:
            if int(productive_demand) == 1:
                self.df[SET_CAPITA_DEMAND] += self.df[SET_COMMERCIAL_DEMAND]

            # health = True if 'y' in input('Include health demand? <y/n> ') else False
            # if health:
            if int(productive_demand) == 1:
                self.df[SET_CAPITA_DEMAND] += self.df[SET_HEALTH_DEMAND]

            # edu = True if 'y' in input('Include educational demand? <y/n> ') else False
            # if edu:
            if int(productive_demand) == 1:
                self.df[SET_CAPITA_DEMAND] += self.df[SET_EDU_DEMAND]

        ### RESIDENTIAL DEMAND ENDS

    def calculate_total_demand_per_settlement(self,year):
        """this method calculates total demand for each settlement per year

        Arguments
        ---------
        year : int

        """

        self.df.loc[self.df[SET_URBAN] == 0, SET_ENERGY_PER_CELL + "{}".format(year)] = \
            self.df[SET_CAPITA_DEMAND] * self.df[SET_NEW_CONNECTIONS + "{}".format(year)]
        self.df.loc[self.df[SET_URBAN] == 1, SET_ENERGY_PER_CELL + "{}".format(year)] = \
            self.df[SET_CAPITA_DEMAND] * self.df[SET_NEW_CONNECTIONS + "{}".format(year)]
        self.df.loc[self.df[SET_URBAN] == 2, SET_ENERGY_PER_CELL + "{}".format(year)] = \
            self.df[SET_CAPITA_DEMAND] * self.df[SET_NEW_CONNECTIONS + "{}".format(year)]

        # if year - time_step == start_year:
        self.df.loc[self.df[SET_URBAN] == 0, SET_TOTAL_ENERGY_PER_CELL] = \
            self.df[SET_CAPITA_DEMAND] * self.df[SET_POP + "{}".format(year)]
        self.df.loc[self.df[SET_URBAN] == 1, SET_TOTAL_ENERGY_PER_CELL] = \
            self.df[SET_CAPITA_DEMAND] * self.df[SET_POP + "{}".format(year)]
        self.df.loc[self.df[SET_URBAN] == 2, SET_TOTAL_ENERGY_PER_CELL] = \
            self.df[SET_CAPITA_DEMAND] * self.df[SET_POP + "{}".format(year)]


    def set_scenario_variables(self, year, num_people_per_hh_rural, num_people_per_hh_urban, time_step, start_year,
                               urban_elec_ratio, rural_elec_ratio, urban_tier, rural_tier, end_year_pop,
                               productive_demand):
        """this method determines some basic paramters required in LCOE calculation

        it sets the basic scenario parameters that differ based on urban/rural so that they are in the table and can be read directly to calculate LCOEs

        Arguments
        ---------
        year : int
        num_people_per_hh_rural : int
        num_people_per_hh_urban : int
        time_step : int
        start_year: int
        urban_elec_ratio : int
        rural_elec_ratio : int
        urban_tier : int
        rural_tier : int
        end_year_pop : int
        productive_demand : int

        """

        if end_year_pop == 0:
            self.df[SET_POP + "{}".format(year)] = self.df[SET_POP + "{}".format(year) + 'Low']
        else:
            self.df[SET_POP + "{}".format(year)] = self.df[SET_POP + "{}".format(year) + 'High']


        self.calculate_new_connections(year,time_step,start_year)
        self.set_residential_demand(rural_tier,urban_tier,num_people_per_hh_rural,num_people_per_hh_urban,productive_demand)
        self.calculate_total_demand_per_settlement(year)

    def calculate_off_grid_lcoes(self, mg_hydro_calc, mg_wind_calc, mg_pv_calc,
                                 sa_pv_calc, mg_diesel_calc, sa_diesel_calc,
                                 year, start_year, end_year, timestep, diesel_techs=0):
        """Calcuate the LCOEs for all off-grid technologies, and calculate the minimum, so that the electrification
        algorithm knows where the bar is before it becomes economical to electrify

        """

        # A df with all hydropower sites, to ensure that they aren't assigned more capacity than is available
        hydro_used = 'HydropowerUsed'  # the amount of the hydro potential that has been assigned
        hydro_df = self.df[[SET_HYDRO_FID, SET_HYDRO]].drop_duplicates(subset=SET_HYDRO_FID)
        hydro_df[hydro_used] = 0
        hydro_df = hydro_df.set_index(SET_HYDRO_FID)

        max_hydro_dist = 5  # the max distance in km to consider hydropower viable

        def hydro_lcoe(row):
            if row[SET_HYDRO_DIST] < max_hydro_dist:
                # calculate the capacity that would be added by the settlement
                additional_capacity = ((row[SET_NEW_CONNECTIONS + "{}".format(year)] *
                                        row[SET_ENERGY_PER_CELL + "{}".format(year)]) /
                                       (HOURS_PER_YEAR * mg_hydro_calc.capacity_factor *
                                        mg_hydro_calc.base_to_peak_load_ratio))

                # and add it to the tracking df
                hydro_df.loc[row[SET_HYDRO_FID], hydro_used] += additional_capacity

                # if it exceeds the available capacity, it's not an option
                if hydro_df.loc[row[SET_HYDRO_FID], hydro_used] > hydro_df.loc[row[SET_HYDRO_FID], SET_HYDRO]:
                    return 99

                else:
                    return mg_hydro_calc.get_lcoe(energy_per_cell=row[SET_ENERGY_PER_CELL + "{}".format(year)],
                                                  start_year=year - timestep,
                                                  end_year=end_year,
                                                  people=row[SET_POP + "{}".format(year)],
                                                  new_connections=row[SET_NEW_CONNECTIONS + "{}".format(year)],
                                                  total_energy_per_cell=row[SET_TOTAL_ENERGY_PER_CELL],
                                                  prev_code=row[SET_ELEC_FINAL_CODE + "{}".format(year - timestep)],
                                                  num_people_per_hh=row[SET_NUM_PEOPLE_PER_HH],
                                                  grid_cell_area=row[SET_GRID_CELL_AREA],
                                                  conf_status=row[SET_CONFLICT],
                                                  mv_line_length=row[SET_HYDRO_DIST])
            else:
                return 99

        logging.info('Calculate minigrid hydro LCOE')
        self.df[SET_LCOE_MG_HYDRO + "{}".format(year)] = self.df.apply(hydro_lcoe, axis=1)

        num_hydro_limited = hydro_df.loc[hydro_df[hydro_used] > hydro_df[SET_HYDRO]][SET_HYDRO].count()
        logging.info('{} potential hydropower sites were utilised to maximum capacity'.format(num_hydro_limited))

        logging.info('Calculate minigrid PV LCOE')
        self.df[SET_LCOE_MG_PV + "{}".format(year)] = self.df.apply(
            lambda row: mg_pv_calc.get_lcoe(energy_per_cell=row[SET_ENERGY_PER_CELL + "{}".format(year)],
                                            start_year=year - timestep,
                                            end_year=end_year,
                                            people=row[SET_POP + "{}".format(year)],
                                            new_connections=row[SET_NEW_CONNECTIONS + "{}".format(year)],
                                            total_energy_per_cell=row[SET_TOTAL_ENERGY_PER_CELL],
                                            prev_code=row[SET_ELEC_FINAL_CODE + "{}".format(year - timestep)],
                                            num_people_per_hh=row[SET_NUM_PEOPLE_PER_HH],
                                            grid_cell_area=row[SET_GRID_CELL_AREA],
                                            conf_status=row[SET_CONFLICT],
                                            capacity_factor=row[SET_GHI] / HOURS_PER_YEAR)
            if row[SET_GHI] > 1000
            else 99, axis=1)

        logging.info('Calculate minigrid wind LCOE')
        self.df[SET_LCOE_MG_WIND + "{}".format(year)] = self.df.apply(
            lambda row: mg_wind_calc.get_lcoe(energy_per_cell=row[SET_ENERGY_PER_CELL + "{}".format(year)],
                                              start_year=year - timestep,
                                              end_year=end_year,
                                              people=row[SET_POP + "{}".format(year)],
                                              new_connections=row[SET_NEW_CONNECTIONS + "{}".format(year)],
                                              total_energy_per_cell=row[SET_TOTAL_ENERGY_PER_CELL],
                                              prev_code=row[SET_ELEC_FINAL_CODE + "{}".format(year - timestep)],
                                              num_people_per_hh=row[SET_NUM_PEOPLE_PER_HH],
                                              grid_cell_area=row[SET_GRID_CELL_AREA],
                                              conf_status=row[SET_CONFLICT],
                                              capacity_factor=row[SET_WINDCF])
            if row[SET_WINDCF] > 0.1 else 99,
            axis=1)

        if diesel_techs == 0:
            self.df[SET_LCOE_MG_DIESEL + "{}".format(year)] = 99
            self.df[SET_LCOE_SA_DIESEL + "{}".format(year)] = 99
        else:
            logging.info('Calculate minigrid diesel LCOE')
            self.df[SET_LCOE_MG_DIESEL + "{}".format(year)] = self.df.apply(
                lambda row: mg_diesel_calc.get_lcoe(energy_per_cell=row[SET_ENERGY_PER_CELL + "{}".format(year)],
                                                    start_year=year - timestep,
                                                    end_year=end_year,
                                                    people=row[SET_POP + "{}".format(year)],
                                                    new_connections=row[SET_NEW_CONNECTIONS + "{}".format(year)],
                                                    total_energy_per_cell=row[SET_TOTAL_ENERGY_PER_CELL],
                                                    prev_code=row[SET_ELEC_FINAL_CODE + "{}".format(year - timestep)],
                                                    num_people_per_hh=row[SET_NUM_PEOPLE_PER_HH],
                                                    grid_cell_area=row[SET_GRID_CELL_AREA],
                                                    conf_status=row[SET_CONFLICT],
                                                    fuel_cost=row[SET_MG_DIESEL_FUEL + "{}".format(year)],
                                                    ), axis=1)

            logging.info('Calculate standalone diesel LCOE')
            self.df[SET_LCOE_SA_DIESEL + "{}".format(year)] = self.df.apply(
                lambda row: sa_diesel_calc.get_lcoe(energy_per_cell=row[SET_ENERGY_PER_CELL + "{}".format(year)],
                                                    start_year=year - timestep,
                                                    end_year=end_year,
                                                    people=row[SET_POP + "{}".format(year)],
                                                    new_connections=row[SET_NEW_CONNECTIONS + "{}".format(year)],
                                                    total_energy_per_cell=row[SET_TOTAL_ENERGY_PER_CELL],
                                                    prev_code=row[SET_ELEC_FINAL_CODE + "{}".format(year - timestep)],
                                                    num_people_per_hh=row[SET_NUM_PEOPLE_PER_HH],
                                                    grid_cell_area=row[SET_GRID_CELL_AREA],
                                                    conf_status=row[SET_CONFLICT],
                                                    fuel_cost=row[SET_SA_DIESEL_FUEL + "{}".format(year)],
                                                    ), axis=1)

        logging.info('Calculate standalone PV LCOE')
        self.df[SET_LCOE_SA_PV + "{}".format(year)] = self.df.apply(
            lambda row: sa_pv_calc.get_lcoe(energy_per_cell=row[SET_ENERGY_PER_CELL + "{}".format(year)],
                                            start_year=year - timestep,
                                            end_year=end_year,
                                            people=row[SET_POP + "{}".format(year)],
                                            new_connections=row[SET_NEW_CONNECTIONS + "{}".format(year)],
                                            total_energy_per_cell=row[SET_TOTAL_ENERGY_PER_CELL],
                                            prev_code=row[SET_ELEC_FINAL_CODE + "{}".format(year - timestep)],
                                            num_people_per_hh=row[SET_NUM_PEOPLE_PER_HH],
                                            grid_cell_area=row[SET_GRID_CELL_AREA],
                                            conf_status=row[SET_CONFLICT],
                                            capacity_factor=row[SET_GHI] / HOURS_PER_YEAR) if row[SET_GHI] > 1000
            else 99,
            axis=1)
        self.choose_minimum_off_grid_tech(year)

    def choose_minimum_off_grid_tech(self, year):
        """Choose minimum LCOE off-grid technology

        First step determines the off-grid technology with minimum LCOE
        Second step determnines the value (number) of the selected minimum off-grid technology

        Arguments
        ---------
        year : int
        """

        logging.info('Determine minimum technology (off-grid)')
        self.df[SET_MIN_OFFGRID + "{}".format(year)] = self.df[[SET_LCOE_SA_PV + "{}".format(year),
                                                                SET_LCOE_MG_WIND + "{}".format(year),
                                                                SET_LCOE_MG_PV + "{}".format(year),
                                                                SET_LCOE_MG_HYDRO + "{}".format(year),
                                                                SET_LCOE_MG_DIESEL + "{}".format(year),
                                                                SET_LCOE_SA_DIESEL + "{}".format(year)]].T.idxmin()

        logging.info('Determine minimum tech LCOE')
        self.df[SET_MIN_OFFGRID_LCOE + "{}".format(year)] = self.df[[SET_LCOE_SA_PV + "{}".format(year),
                                                                     SET_LCOE_MG_WIND + "{}".format(year),
                                                                     SET_LCOE_MG_PV + "{}".format(year),
                                                                     SET_LCOE_MG_HYDRO + "{}".format(year),
                                                                     SET_LCOE_MG_DIESEL + "{}".format(year),
                                                                     SET_LCOE_SA_DIESEL + "{}".format(year)]].T.min()

        codes = {SET_LCOE_MG_HYDRO + "{}".format(year): 7,
                 SET_LCOE_MG_WIND + "{}".format(year): 6,
                 SET_LCOE_MG_PV + "{}".format(year): 5,
                 SET_LCOE_MG_DIESEL + "{}".format(year): 4,
                 SET_LCOE_SA_DIESEL + "{}".format(year): 2,
                 SET_LCOE_SA_PV + "{}".format(year): 3}

        self.df.loc[self.df[SET_MIN_OFFGRID + "{}".format(year)] == SET_LCOE_MG_HYDRO + "{}".format(
            year), SET_MIN_OFFGRID_CODE + "{}".format(year)] = codes[SET_LCOE_MG_HYDRO + "{}".format(year)]
        self.df.loc[self.df[SET_MIN_OFFGRID + "{}".format(year)] == SET_LCOE_SA_PV + "{}".format(
            year), SET_MIN_OFFGRID_CODE + "{}".format(year)] = codes[SET_LCOE_SA_PV + "{}".format(year)]
        self.df.loc[self.df[SET_MIN_OFFGRID + "{}".format(year)] == SET_LCOE_MG_WIND + "{}".format(
            year), SET_MIN_OFFGRID_CODE + "{}".format(year)] = codes[SET_LCOE_MG_WIND + "{}".format(year)]
        self.df.loc[self.df[SET_MIN_OFFGRID + "{}".format(year)] == SET_LCOE_MG_PV + "{}".format(
            year), SET_MIN_OFFGRID_CODE + "{}".format(year)] = codes[SET_LCOE_MG_PV + "{}".format(year)]
        self.df.loc[self.df[SET_MIN_OFFGRID + "{}".format(year)] == SET_LCOE_MG_DIESEL + "{}".format(
            year), SET_MIN_OFFGRID_CODE + "{}".format(year)] = codes[SET_LCOE_MG_DIESEL + "{}".format(year)]
        self.df.loc[self.df[SET_MIN_OFFGRID + "{}".format(year)] == SET_LCOE_SA_DIESEL + "{}".format(
            year), SET_MIN_OFFGRID_CODE + "{}".format(year)] = codes[SET_LCOE_SA_DIESEL + "{}".format(year)]

    def results_columns(self, year):
        """Calculate the capacity and investment requirements for each settlement

        Once the grid extension algorithm has been run, determine the minimum overall option,
        and calculate the capacity and investment requirements for each settlement

        Arguments
        ---------
        year : int

        """

        logging.info('Determine minimum overall')
        self.df[SET_MIN_OVERALL + "{}".format(year)] = self.df[[SET_LCOE_GRID + "{}".format(year),
                                                                SET_LCOE_SA_PV + "{}".format(year),
                                                                SET_LCOE_MG_WIND + "{}".format(year),
                                                                SET_LCOE_MG_PV + "{}".format(year),
                                                                SET_LCOE_MG_HYDRO + "{}".format(year),
                                                                SET_LCOE_MG_DIESEL + "{}".format(year),
                                                                SET_LCOE_SA_DIESEL + "{}".format(year)]].T.idxmin()

        logging.info('Determine minimum overall LCOE')
        self.df[SET_MIN_OVERALL_LCOE + "{}".format(year)] = self.df[[SET_LCOE_GRID + "{}".format(year),
                                                                     SET_LCOE_SA_PV + "{}".format(year),
                                                                     SET_LCOE_MG_WIND + "{}".format(year),
                                                                     SET_LCOE_MG_PV + "{}".format(year),
                                                                     SET_LCOE_MG_HYDRO + "{}".format(year),
                                                                     SET_LCOE_MG_DIESEL + "{}".format(year),
                                                                     SET_LCOE_SA_DIESEL + "{}".format(year)]].T.min()

        logging.info('Add technology codes')
        codes = {SET_LCOE_GRID + "{}".format(year): 1,
                 SET_LCOE_MG_HYDRO + "{}".format(year): 7,
                 SET_LCOE_MG_WIND + "{}".format(year): 6,
                 SET_LCOE_MG_PV + "{}".format(year): 5,
                 SET_LCOE_MG_DIESEL + "{}".format(year): 4,
                 SET_LCOE_SA_DIESEL + "{}".format(year): 2,
                 SET_LCOE_SA_PV + "{}".format(year): 3}

        for key in codes.keys():
            self.df.loc[self.df[SET_MIN_OVERALL + "{}".format(year)] == key,
                        SET_MIN_OVERALL_CODE + "{}".format(year)] = codes[key]

    def calculate_investments(self, mg_hydro_calc, mg_wind_calc, mg_pv_calc, sa_pv_calc, mg_diesel_calc,
                              sa_diesel_calc, grid_calc, year,
                              end_year, timestep):
        def res_investment_cost(row):
            min_code = row[SET_MIN_OVERALL_CODE + "{}".format(year)]

            if min_code == 2:
                return sa_diesel_calc.get_lcoe(energy_per_cell=row[SET_ENERGY_PER_CELL + "{}".format(year)],
                                               start_year=year - timestep,
                                               end_year=end_year,
                                               people=row[SET_POP + "{}".format(year)],
                                               new_connections=row[SET_NEW_CONNECTIONS + "{}".format(year)],
                                               total_energy_per_cell=row[SET_TOTAL_ENERGY_PER_CELL],
                                               prev_code=row[SET_ELEC_FINAL_CODE + "{}".format(year - timestep)],
                                               num_people_per_hh=row[SET_NUM_PEOPLE_PER_HH],
                                               grid_cell_area=row[SET_GRID_CELL_AREA],
                                               conf_status=row[SET_CONFLICT],
                                               fuel_cost=row[SET_SA_DIESEL_FUEL + "{}".format(year)],
                                               get_investment_cost=True)

            elif min_code == 3:
                return sa_pv_calc.get_lcoe(energy_per_cell=row[SET_ENERGY_PER_CELL + "{}".format(year)],
                                           start_year=year - timestep,
                                           end_year=end_year,
                                           people=row[SET_POP + "{}".format(year)],
                                           new_connections=row[SET_NEW_CONNECTIONS + "{}".format(year)],
                                           total_energy_per_cell=row[SET_TOTAL_ENERGY_PER_CELL],
                                           prev_code=row[SET_ELEC_FINAL_CODE + "{}".format(year - timestep)],
                                           num_people_per_hh=row[SET_NUM_PEOPLE_PER_HH],
                                           grid_cell_area=row[SET_GRID_CELL_AREA],
                                           capacity_factor=row[SET_GHI] / HOURS_PER_YEAR,
                                           conf_status=row[SET_CONFLICT],
                                           get_investment_cost=True)

            elif min_code == 6:
                return mg_wind_calc.get_lcoe(energy_per_cell=row[SET_ENERGY_PER_CELL + "{}".format(year)],
                                             start_year=year - timestep,
                                             end_year=end_year,
                                             people=row[SET_POP + "{}".format(year)],
                                             new_connections=row[SET_NEW_CONNECTIONS + "{}".format(year)],
                                             total_energy_per_cell=row[SET_TOTAL_ENERGY_PER_CELL],
                                             prev_code=row[SET_ELEC_FINAL_CODE + "{}".format(year - timestep)],
                                             num_people_per_hh=row[SET_NUM_PEOPLE_PER_HH],
                                             grid_cell_area=row[SET_GRID_CELL_AREA],
                                             capacity_factor=row[SET_WINDCF],
                                             conf_status=row[SET_CONFLICT],
                                             get_investment_cost=True)

            elif min_code == 4:
                return mg_diesel_calc.get_lcoe(energy_per_cell=row[SET_ENERGY_PER_CELL + "{}".format(year)],
                                               start_year=year - timestep,
                                               end_year=end_year,
                                               people=row[SET_POP + "{}".format(year)],
                                               new_connections=row[SET_NEW_CONNECTIONS + "{}".format(year)],
                                               total_energy_per_cell=row[SET_TOTAL_ENERGY_PER_CELL],
                                               prev_code=row[SET_ELEC_FINAL_CODE + "{}".format(year - timestep)],
                                               num_people_per_hh=row[SET_NUM_PEOPLE_PER_HH],
                                               grid_cell_area=row[SET_GRID_CELL_AREA],
                                               conf_status=row[SET_CONFLICT],
                                               fuel_cost=row[SET_MG_DIESEL_FUEL + "{}".format(year)],
                                               get_investment_cost=True)

            elif min_code == 5:
                return mg_pv_calc.get_lcoe(energy_per_cell=row[SET_ENERGY_PER_CELL + "{}".format(year)],
                                           start_year=year - timestep,
                                           end_year=end_year,
                                           people=row[SET_POP + "{}".format(year)],
                                           new_connections=row[SET_NEW_CONNECTIONS + "{}".format(year)],
                                           total_energy_per_cell=row[SET_TOTAL_ENERGY_PER_CELL],
                                           prev_code=row[SET_ELEC_FINAL_CODE + "{}".format(year - timestep)],
                                           num_people_per_hh=row[SET_NUM_PEOPLE_PER_HH],
                                           grid_cell_area=row[SET_GRID_CELL_AREA],
                                           capacity_factor=row[SET_GHI] / HOURS_PER_YEAR,
                                           conf_status=row[SET_CONFLICT],
                                           get_investment_cost=True)

            elif min_code == 7:
                return mg_hydro_calc.get_lcoe(energy_per_cell=row[SET_ENERGY_PER_CELL + "{}".format(year)],
                                              start_year=year - timestep,
                                              end_year=end_year,
                                              people=row[SET_POP + "{}".format(year)],
                                              new_connections=row[SET_NEW_CONNECTIONS + "{}".format(year)],
                                              total_energy_per_cell=row[SET_TOTAL_ENERGY_PER_CELL],
                                              prev_code=row[SET_ELEC_FINAL_CODE + "{}".format(year - timestep)],
                                              num_people_per_hh=row[SET_NUM_PEOPLE_PER_HH],
                                              grid_cell_area=row[SET_GRID_CELL_AREA],
                                              conf_status=row[SET_CONFLICT],
                                              mv_line_length=row[SET_HYDRO_DIST],
                                              get_investment_cost=True)

            elif min_code == 1:
                return grid_calc.get_lcoe(energy_per_cell=row[SET_ENERGY_PER_CELL + "{}".format(year)],
                                          start_year=year - timestep,
                                          end_year=end_year,
                                          people=row[SET_POP + "{}".format(year)],
                                          new_connections=row[SET_NEW_CONNECTIONS + "{}".format(year)],
                                          total_energy_per_cell=row[SET_TOTAL_ENERGY_PER_CELL],
                                          prev_code=row[SET_ELEC_FINAL_CODE + "{}".format(year - timestep)],
                                          num_people_per_hh=row[SET_NUM_PEOPLE_PER_HH],
                                          grid_cell_area=row[SET_GRID_CELL_AREA],
                                          conf_status=row[SET_CONFLICT],
                                          additional_mv_line_length=row[SET_MIN_GRID_DIST + "{}".format(year)],
                                          elec_loop=row[SET_ELEC_ORDER + "{}".format(year)],
                                          get_investment_cost=True)

            else:
                return 0

        logging.info('Calculate investment cost')
        self.df[SET_INVESTMENT_COST + "{}".format(year)] = self.df.apply(res_investment_cost, axis=1)

    def apply_limitations(self, eleclimit, year, timestep, prioritization, auto_densification=0):

        logging.info('Determine electrification limits')
        choice = int(prioritization)
        elec_limit_origin = eleclimit
        if (eleclimit == 1) & (choice != 4):
            self.df[SET_LIMIT + "{}".format(year)] = 1
            self.df[SET_INVEST_PER_CAPITA + "{}".format(year)] = self.df[SET_INVESTMENT_COST + "{}".format(year)] / \
                                                                 self.df[SET_NEW_CONNECTIONS + "{}".format(year)]
            elecrate = 1
        else:
            self.df[SET_LIMIT + "{}".format(year)] = 0

            # RUN_PARAM: Here one can modify the prioritization algorithm - Currently only the first option is reviewed and ready to be used
            if choice == 1:  # Prioritize grid densification first, then lowest investment per capita
                elecrate = 0
                min_investment = 0
                min_dist_to_cities = 50
                iter_limit_1 = 0
                iter_limit_2 = 0
                iter_limit_3 = 0
                iter_limit_4 = 0
                self.df[SET_INVEST_PER_CAPITA + "{}".format(year)] = self.df[SET_INVESTMENT_COST + "{}".format(year)] / \
                                                                     self.df[SET_NEW_CONNECTIONS + "{}".format(year)]
                step_size = self.df[SET_INVEST_PER_CAPITA + "{}".format(year)].quantile(q=0.95) / 100
                if sum(self.df[self.df[SET_ELEC_FINAL_CODE + "{}".format(year - timestep)] == 1][
                           SET_POP + "{}".format(year)]) / \
                        self.df[SET_POP + "{}".format(year)].sum() < eleclimit:
                    eleclimit -= sum(self.df[self.df[SET_ELEC_FINAL_CODE + "{}".format(year - timestep)] == 1][
                                         SET_POP + "{}".format(year)]) / \
                                 self.df[SET_POP + "{}".format(year)].sum()

                    while abs(elecrate - eleclimit) > 0.01:
                        elecrate = sum(self.df[(self.df[SET_INVEST_PER_CAPITA + "{}".format(year)] < min_investment) &
                                               (self.df[SET_ELEC_FINAL_CODE + "{}".format(year - timestep)] == 0) &
                                               (self.df[SET_TRAVEL_HOURS] < min_dist_to_cities)][
                                           SET_POP + "{}".format(year)]) / \
                                   self.df[SET_POP + "{}".format(year)].sum()
                        if (eleclimit - elecrate > 0.01) and (iter_limit_3 < 100):
                            min_investment += step_size
                            iter_limit_3 += 1
                        elif ((elecrate - eleclimit) > 0.01) and (iter_limit_4 < 20):
                            min_investment -= 0.05 * step_size
                            iter_limit_4 += 1
                        else:
                            break

                    # Updating (using the SET_LIMIT function) what is electrified in the year and what is not
                    self.df.loc[
                        (self.df[SET_ELEC_FINAL_CODE + "{}".format(year - timestep)] == 1), SET_LIMIT + "{}".format(
                            year)] = 1

                    self.df.loc[(self.df[SET_INVEST_PER_CAPITA + "{}".format(year)] <= min_investment) &
                                (self.df[SET_ELEC_FINAL_CODE + "{}".format(year - timestep)] == 0) &
                                (self.df[SET_TRAVEL_HOURS] <= min_dist_to_cities), SET_LIMIT + "{}".format(year)] = 1

                    self.df.loc[(self.df[SET_INVEST_PER_CAPITA + "{}".format(year)] <= min_investment) &
                                (self.df[SET_ELEC_FINAL_CODE + "{}".format(year - timestep)] == 0) &
                                (self.df[SET_TRAVEL_HOURS] > min_dist_to_cities), SET_LIMIT + "{}".format(year)] = 0

                    self.df.loc[(self.df[SET_INVEST_PER_CAPITA + "{}".format(year)] > min_investment) &
                                (self.df[SET_ELEC_FINAL_CODE + "{}".format(
                                    year - timestep)] == 0), SET_LIMIT + "{}".format(year)] = 0

                    elecrate = self.df.loc[
                                   self.df[SET_LIMIT + "{}".format(year)] == 1, SET_POP + "{}".format(year)].sum() / \
                               self.df[SET_POP + "{}".format(year)].sum()
                else:
                    print(
                        "The electrification target set is quite low and has been reached by grid densification in already electrified areas")
                    self.df.loc[
                        (self.df[SET_ELEC_FINAL_CODE + "{}".format(year - timestep)] == 1), SET_LIMIT + "{}".format(
                            year)] = 1
                    self.df.loc[
                        (self.df[SET_ELEC_FINAL_CODE + "{}".format(year - timestep)] == 0), SET_LIMIT + "{}".format(
                            year)] = 0

                    elecrate = self.df.loc[
                                   self.df[SET_LIMIT + "{}".format(year)] == 1, SET_POP + "{}".format(year)].sum() / \
                               self.df[SET_POP + "{}".format(year)].sum()

            elif choice == 2:  # Prioritize grid densification/intensification (1 or 2 km).
                # Then lowest investment per capita
                self.df[SET_LIMIT + "{}".format(year)] = 0
                elecrate = 0
                min_investment = 0
                extension = 0
                iter_limit_4 = 0
                iter_limit_5 = 0
                self.df[SET_INVEST_PER_CAPITA + "{}".format(year)] = self.df[SET_INVESTMENT_COST + "{}".format(year)] / \
                                                                     self.df[SET_NEW_CONNECTIONS + "{}".format(year)]
                step_size = self.df[SET_INVEST_PER_CAPITA + "{}".format(year)].quantile(q=0.95) / 100
                densification_pop = sum(self.df[self.df[SET_ELEC_FINAL_CODE + "{}".format(year - timestep)] == 1][
                                            SET_POP + "{}".format(year)])
                intensification_pop = sum(self.df[(self.df[SET_ELEC_FINAL_CODE + "{}".format(year - timestep)] == 0) &
                                                  (self.df[SET_MV_DIST_PLANNED] < auto_densification)][
                                              SET_POP + "{}".format(year)])

                if (densification_pop + intensification_pop) / self.df[SET_POP + "{}".format(year)].sum() < eleclimit:
                    eleclimit -= densification_pop / self.df[SET_POP + "{}".format(year)].sum()
                    eleclimit -= intensification_pop / self.df[SET_POP + "{}".format(year)].sum()

                    while abs(elecrate - eleclimit) > 0.01:
                        extension = 1

                        elecrate = sum(
                            self.df[(self.df[SET_INVEST_PER_CAPITA + "{}".format(year)] < min_investment) &
                                    (self.df[SET_ELEC_FINAL_CODE + "{}".format(year - timestep)] == 0) &
                                    (self.df[SET_MV_DIST_PLANNED] >= auto_densification)][
                                SET_POP + "{}".format(year)]) / \
                                   self.df[SET_POP + "{}".format(year)].sum()
                        if (eleclimit - elecrate > 0.01) and (iter_limit_4 < 100):
                            min_investment += step_size
                            iter_limit_4 += 1
                        elif ((elecrate - eleclimit) > 0.01) and (iter_limit_5 < 50):
                            min_investment -= 0.02 * step_size
                            iter_limit_5 += 1
                            iter_limit_4 = 100
                        else:
                            break

                    # Updating (using the SET_LIMIT function) what is electrified in the year and what is not
                    self.df.loc[(self.df[SET_ELEC_FINAL_CODE + "{}".format(year - timestep)] == 1),
                                SET_LIMIT + "{}".format(year)] = 1

                    self.df.loc[self.df[SET_MV_DIST_PLANNED] < auto_densification, SET_LIMIT + "{}".format(year)] = 1

                    if extension == 1:
                        self.df.loc[(self.df[SET_INVEST_PER_CAPITA + "{}".format(year)] <= min_investment),
                                    SET_LIMIT + "{}".format(year)] = 1

                else:
                    print("The electrification target set is quite low,"
                          " and has been reached by grid densification/intensification")
                    self.df.loc[(self.df[SET_ELEC_FINAL_CODE + "{}".format(year - timestep)] == 1),
                                SET_LIMIT + "{}".format(year)] = 1
                    self.df.loc[(self.df[SET_MV_DIST_PLANNED] < auto_densification), SET_LIMIT + "{}".format(year)] = 1

                elecrate = self.df.loc[self.df[SET_LIMIT + "{}".format(year)] == 1,
                                       SET_POP + "{}".format(year)].sum() / self.df[SET_POP + "{}".format(year)].sum()

            elif choice == 3:
                # Prioritize grid densification first. Then lowest investment per capita in areas close to cities.
                elecrate = 0
                min_investment = 0
                min_dist_to_cities = 1
                iter_limit_1 = 0
                iter_limit_2 = 0
                iter_limit_3 = 0

                self.df[SET_INVEST_PER_CAPITA + "{}".format(year)] = \
                    self.df[SET_INVESTMENT_COST + "{}".format(year)] / self.df[SET_NEW_CONNECTIONS + "{}".format(year)]
                step_size = self.df[SET_INVEST_PER_CAPITA + "{}".format(year)].quantile(q=0.95) / 100
                if sum(self.df[self.df[SET_ELEC_FINAL_CODE + "{}".format(year - timestep)] == 1][
                           SET_POP + "{}".format(year)]) / \
                        self.df[SET_POP + "{}".format(year)].sum() < eleclimit:
                    eleclimit -= sum(self.df[self.df[SET_ELEC_FINAL_CODE + "{}".format(year - timestep)] == 1][
                                         SET_POP + "{}".format(year)]) / \
                                 self.df[SET_POP + "{}".format(year)].sum()

                    while abs(elecrate - eleclimit) > 0.01:
                        elecrate = sum(self.df[(self.df[SET_INVEST_PER_CAPITA + "{}".format(year)] < min_investment) &
                                               (self.df[SET_ELEC_FINAL_CODE + "{}".format(year - timestep)] == 0) &
                                               (self.df[SET_TRAVEL_HOURS] < min_dist_to_cities)][
                                           SET_POP + "{}".format(year)]) / \
                                   self.df[SET_POP + "{}".format(year)].sum()
                        if eleclimit - elecrate > 0.02 and iter_limit_3 < 100:
                            min_investment += step_size
                            iter_limit_3 += 1
                        elif (eleclimit - elecrate > 0.01) and (iter_limit_1 < 5):
                            min_dist_to_cities += 0.5
                            iter_limit_1 += 1
                            iter_limit_3 = 0
                            min_investment = 0
                        elif ((eleclimit - elecrate) < -0.01) and (iter_limit_2 < 100):
                            min_investment -= step_size / 20
                            iter_limit_2 += 1
                        else:
                            break

                    # Updating (using the SET_LIMIT function) what is electrified in the year and what is not
                    self.df.loc[
                        (self.df[SET_ELEC_FINAL_CODE + "{}".format(year - timestep)] == 1), SET_LIMIT + "{}".format(
                            year)] = 1

                    self.df.loc[(self.df[SET_INVEST_PER_CAPITA + "{}".format(year)] <= min_investment) &
                                (self.df[SET_ELEC_FINAL_CODE + "{}".format(year - timestep)] == 0) &
                                (self.df[SET_TRAVEL_HOURS] <= min_dist_to_cities), SET_LIMIT + "{}".format(year)] = 1

                    self.df.loc[(self.df[SET_INVEST_PER_CAPITA + "{}".format(year)] <= min_investment) &
                                (self.df[SET_ELEC_FINAL_CODE + "{}".format(year - timestep)] == 0) &
                                (self.df[SET_TRAVEL_HOURS] > min_dist_to_cities), SET_LIMIT + "{}".format(year)] = 0

                    self.df.loc[(self.df[SET_INVEST_PER_CAPITA + "{}".format(year)] > min_investment) &
                                (self.df[SET_ELEC_FINAL_CODE + "{}".format(
                                    year - timestep)] == 0), SET_LIMIT + "{}".format(year)] = 0

                else:
                    print("The electrification target set is quite low,"
                          " and has been reached by grid densification in already electrified areas")
                    self.df.loc[(self.df[SET_ELEC_FINAL_CODE + "{}".format(year - timestep)] == 1),
                                SET_LIMIT + "{}".format(year)] = 1
                    self.df.loc[(self.df[SET_ELEC_FINAL_CODE + "{}".format(year - timestep)] == 0),
                                SET_LIMIT + "{}".format(year)] = 0

                elecrate = self.df.loc[self.df[SET_LIMIT + "{}".format(year)] == 1,
                                       SET_POP + "{}".format(year)].sum() / self.df[SET_POP + "{}".format(year)].sum()

            elif choice == 4:
                self.df[SET_LIMIT + "{}".format(year)] = 0

                self.df.loc[(self.df[SET_ELEC_FINAL_CODE + "{}".format(year - timestep)] == 1),SET_LIMIT + "{}".format(year)] = 1
                self.df.loc[self.df[SET_MV_DIST_PLANNED] < auto_densification, SET_LIMIT + "{}".format(year)] = 1
                elecrate = self.df.loc[self.df[SET_LIMIT + "{}".format(year)] == 1,
                                       SET_POP + "{}".format(year)].sum() / self.df[SET_POP + "{}".format(year)].sum()

            elif choice == 5:  # Prioritize grid densification first, then lowest investment per capita combined with travel time
                elecrate = 0
                min_investment = 0
                min_dist_to_cities = max(self.df[SET_TRAVEL_HOURS])
                iter_limit_1 = 0
                iter_limit_2 = 0
                iter_limit_3 = 0
                iter_limit_4 = 0
                self.df[SET_INVEST_PER_CAPITA + "{}".format(year)] = self.df[SET_INVESTMENT_COST + "{}".format(year)] / \
                                                                     self.df[SET_NEW_CONNECTIONS + "{}".format(year)]
                step_size = self.df[SET_INVEST_PER_CAPITA + "{}".format(year)].quantile(q=0.95) / 20
                travel_time_step = self.df[SET_TRAVEL_HOURS].quantile(q=1) / 100
                if sum(self.df[self.df[SET_ELEC_FINAL_CODE + "{}".format(year - timestep)] == 1][
                           SET_POP + "{}".format(year)]) / \
                        self.df[SET_POP + "{}".format(year)].sum() < eleclimit:
                    eleclimit -= sum(self.df[self.df[SET_ELEC_FINAL_CODE + "{}".format(year - timestep)] == 1][
                                         SET_POP + "{}".format(year)]) / \
                                 self.df[SET_POP + "{}".format(year)].sum()

                    while abs(elecrate - eleclimit) > 0.01:
                        elecrate = sum(self.df[(self.df[SET_INVEST_PER_CAPITA + "{}".format(year)] < min_investment) &
                                               (self.df[SET_ELEC_FINAL_CODE + "{}".format(year - timestep)] == 0) &
                                               (self.df[SET_TRAVEL_HOURS] < min_dist_to_cities)][
                                           SET_POP + "{}".format(year)]) / \
                                   self.df[SET_POP + "{}".format(year)].sum()
                        if (eleclimit - elecrate > 0.01) and (iter_limit_3 < 20):
                            min_investment += step_size
                            iter_limit_3 += 1
                        elif ((elecrate - eleclimit) > 0.01) and (iter_limit_4 < 100):
                            min_dist_to_cities -= travel_time_step
                            iter_limit_4 += 1
                        else:
                            break

                    # Updating (using the SET_LIMIT function) what is electrified in the year and what is not
                    self.df.loc[
                        (self.df[SET_ELEC_FINAL_CODE + "{}".format(year - timestep)] == 1), SET_LIMIT + "{}".format(
                            year)] = 1

                    self.df.loc[(self.df[SET_INVEST_PER_CAPITA + "{}".format(year)] <= min_investment) &
                                (self.df[SET_ELEC_FINAL_CODE + "{}".format(year - timestep)] == 0) &
                                (self.df[SET_TRAVEL_HOURS] <= min_dist_to_cities), SET_LIMIT + "{}".format(year)] = 1

                    self.df.loc[(self.df[SET_INVEST_PER_CAPITA + "{}".format(year)] <= min_investment) &
                                (self.df[SET_ELEC_FINAL_CODE + "{}".format(year - timestep)] == 0) &
                                (self.df[SET_TRAVEL_HOURS] > min_dist_to_cities), SET_LIMIT + "{}".format(year)] = 0

                    self.df.loc[(self.df[SET_INVEST_PER_CAPITA + "{}".format(year)] > min_investment) &
                                (self.df[SET_ELEC_FINAL_CODE + "{}".format(
                                    year - timestep)] == 0), SET_LIMIT + "{}".format(year)] = 0

                    elecrate = self.df.loc[
                                   self.df[SET_LIMIT + "{}".format(year)] == 1, SET_POP + "{}".format(year)].sum() / \
                               self.df[SET_POP + "{}".format(year)].sum()
                else:
                    print(
                        "The electrification target set is quite low and has been reached by grid densification in already electrified areas")
                    self.df.loc[
                        (self.df[SET_ELEC_FINAL_CODE + "{}".format(year - timestep)] == 1), SET_LIMIT + "{}".format(
                            year)] = 1
                    self.df.loc[
                        (self.df[SET_ELEC_FINAL_CODE + "{}".format(year - timestep)] == 0), SET_LIMIT + "{}".format(
                            year)] = 0

                    elecrate = self.df.loc[
                                   self.df[SET_LIMIT + "{}".format(year)] == 1, SET_POP + "{}".format(year)].sum() / \
                               self.df[SET_POP + "{}".format(year)].sum()


        print("The electrification rate achieved in {} is {:.1f} %".format(year, (elecrate - elec_limit_origin)*100))

    def final_decision(self, year):
        """" ... """

        logging.info('Determine final electrification decision')

        # Defining what is electrified in a given year by the grid after prioritization process has finished
        self.df[SET_ELEC_FINAL_CODE + "{}".format(year)] = 0
        self.df.loc[
            (self.df[SET_ELEC_FINAL_CODE + "{}".format(year)] == 1), SET_ELEC_FINAL_CODE + "{}".format(year)] = 1
        self.df.loc[
            (self.df[SET_LIMIT + "{}".format(year)] == 1) & (self.df[SET_MIN_OVERALL_CODE + "{}".format(year)] == 1), SET_ELEC_FINAL_CODE + "{}".format(year)] = 1
        # Define what is electrified in a given year by off-grid after prioritization process has finished
        self.df[SET_ELEC_FINAL_OFFGRID + "{}".format(year)] = 0
        self.df.loc[(self.df[SET_ELEC_FUTURE_OFFGRID + "{}".format(year)] == 1) & (
                self.df[SET_MIN_OVERALL_CODE + "{}".format(year)] != 1), SET_ELEC_FINAL_OFFGRID + "{}".format(
            year)] = 1
        self.df.loc[(self.df[SET_LIMIT + "{}".format(year)] == 1) & (
                self.df[SET_ELEC_FINAL_CODE + "{}".format(year)] == 0), SET_ELEC_FINAL_OFFGRID + "{}".format(
            year)] = 1
        self.df.loc[
            (self.df[SET_LIMIT + "{}".format(year)] == 1) & (self.df[SET_MIN_OVERALL_CODE + "{}".format(year)] == 0), SET_ELEC_FINAL_OFFGRID + "{}".format(year)] = 1

        #
        self.df.loc[
            (self.df[SET_LIMIT + "{}".format(year)] == 1) & (self.df[SET_ELEC_FINAL_CODE + "{}".format(year)] == 1),
            SET_ELEC_FINAL_CODE + "{}".format(year)] = 1

        self.df.loc[
            (self.df[SET_LIMIT + "{}".format(year)] == 1) & (self.df[SET_ELEC_FINAL_OFFGRID + "{}".format(year)] == 1),
            SET_ELEC_FINAL_CODE + "{}".format(year)] = self.df[SET_MIN_OFFGRID_CODE + "{}".format(year)]

        self.df.loc[(self.df[SET_LIMIT + "{}".format(year)] == 0),
                    SET_ELEC_FINAL_CODE + "{}".format(year)] = 99

    def calculate_new_capacity(self, mg_hydro_calc, mg_wind_calc, mg_pv_calc, sa_pv_calc, mg_diesel_calc,
                       sa_diesel_calc, grid_calc, year):

        logging.info('Calculate new capacity')
        self.df.loc[self.df[SET_ELEC_FINAL_CODE + "{}".format(year)] == 99, SET_NEW_CAPACITY + "{}".format(year)] = 0

        self.df.loc[self.df[SET_ELEC_FINAL_CODE + "{}".format(year)] == 1, SET_NEW_CAPACITY + "{}".format(year)] = (
                (self.df[SET_ENERGY_PER_CELL + "{}".format(year)]) /
                (HOURS_PER_YEAR * grid_calc.capacity_factor * grid_calc.base_to_peak_load_ratio *
                 (1 - grid_calc.distribution_losses)))

        self.df.loc[self.df[SET_ELEC_FINAL_CODE + "{}".format(year)] == 7, SET_NEW_CAPACITY + "{}".format(year)] = (
                (self.df[SET_ENERGY_PER_CELL + "{}".format(year)]) /
                (HOURS_PER_YEAR * mg_hydro_calc.capacity_factor * mg_hydro_calc.base_to_peak_load_ratio *
                 (1 - mg_hydro_calc.distribution_losses)))

        self.df.loc[self.df[SET_ELEC_FINAL_CODE + "{}".format(year)] == 5, SET_NEW_CAPACITY + "{}".format(year)] = (
                (self.df[SET_ENERGY_PER_CELL + "{}".format(year)]) /
                (HOURS_PER_YEAR * (self.df[SET_GHI] / HOURS_PER_YEAR) * mg_pv_calc.base_to_peak_load_ratio *
                 (1 - mg_pv_calc.distribution_losses)))

        self.df.loc[self.df[SET_ELEC_FINAL_CODE + "{}".format(year)] == 6, SET_NEW_CAPACITY + "{}".format(year)] = (
                (self.df[SET_ENERGY_PER_CELL + "{}".format(year)]) /
                (HOURS_PER_YEAR * self.df[SET_WINDCF] * mg_wind_calc.base_to_peak_load_ratio *
                 (1 - mg_wind_calc.distribution_losses)))

        self.df.loc[self.df[SET_ELEC_FINAL_CODE + "{}".format(year)] == 4, SET_NEW_CAPACITY + "{}".format(year)] = (
                (self.df[SET_ENERGY_PER_CELL + "{}".format(year)]) /
                (HOURS_PER_YEAR * mg_diesel_calc.capacity_factor * mg_diesel_calc.base_to_peak_load_ratio *
                 (1 - mg_diesel_calc.distribution_losses)))

        self.df.loc[self.df[SET_ELEC_FINAL_CODE + "{}".format(year)] == 2, SET_NEW_CAPACITY + "{}".format(year)] = (
                (self.df[SET_ENERGY_PER_CELL + "{}".format(year)]) /
                (HOURS_PER_YEAR * sa_diesel_calc.capacity_factor * sa_diesel_calc.base_to_peak_load_ratio *
                 (1 - sa_diesel_calc.distribution_losses)))

        self.df.loc[self.df[SET_ELEC_FINAL_CODE + "{}".format(year)] == 3, SET_NEW_CAPACITY + "{}".format(year)] = (
                (self.df[SET_ENERGY_PER_CELL + "{}".format(year)]) /
                (HOURS_PER_YEAR * (self.df[SET_GHI] / HOURS_PER_YEAR) * sa_pv_calc.base_to_peak_load_ratio *
                 (1 - sa_pv_calc.distribution_losses)))

    def calc_summaries(self, df_summary, sumtechs, year):

        """The next section calculates the summaries for technology split,
        consumption added and total investment cost"""

        logging.info('Calculate summaries')

        # Population Summaries
        df_summary[year][sumtechs[0]] = sum(self.df.loc[(self.df[SET_ELEC_FINAL_CODE + "{}".format(year)] == 1) &
                                                        (self.df[SET_LIMIT + "{}".format(year)] == 1)]
                                            [SET_POP + "{}".format(year)])

        df_summary[year][sumtechs[1]] = sum(self.df.loc[(self.df[SET_ELEC_FINAL_CODE + "{}".format(year)] == 2) &
                                                        (self.df[SET_LIMIT + "{}".format(year)] == 1)]
                                            [SET_POP + "{}".format(year)])

        df_summary[year][sumtechs[2]] = sum(self.df.loc[(self.df[SET_ELEC_FINAL_CODE + "{}".format(year)] == 3) &
                                                        (self.df[SET_LIMIT + "{}".format(year)] == 1) & (
                                                                self.df[SET_POP + "{}".format(year)] > 0)]
                                            [SET_POP + "{}".format(year)])

        df_summary[year][sumtechs[3]] = sum(self.df.loc[(self.df[SET_ELEC_FINAL_CODE + "{}".format(year)] == 4) &
                                                        (self.df[SET_LIMIT + "{}".format(year)] == 1)]
                                            [SET_POP + "{}".format(year)])

        df_summary[year][sumtechs[4]] = sum(self.df.loc[(self.df[SET_ELEC_FINAL_CODE + "{}".format(year)] == 5) &
                                                        (self.df[SET_LIMIT + "{}".format(year)] == 1)]
                                            [SET_POP + "{}".format(year)])

        df_summary[year][sumtechs[5]] = sum(self.df.loc[(self.df[SET_ELEC_FINAL_CODE + "{}".format(year)] == 6) &
                                                        (self.df[SET_LIMIT + "{}".format(year)] == 1)]
                                            [SET_POP + "{}".format(year)])

        df_summary[year][sumtechs[6]] = sum(self.df.loc[(self.df[SET_ELEC_FINAL_CODE + "{}".format(year)] == 7) &
                                                        (self.df[SET_LIMIT + "{}".format(year)] == 1)]
                                            [SET_POP + "{}".format(year)])

        df_summary[year][sumtechs[7]] = sum(self.df.loc[(self.df[SET_ELEC_FINAL_CODE + "{}".format(year)] == 8) &
                                                        (self.df[SET_LIMIT + "{}".format(year)] == 1)]
                                            [SET_POP + "{}".format(year)])

        # New_Connection Summaries
        df_summary[year][sumtechs[8]] = sum(self.df.loc[(self.df[SET_ELEC_FINAL_CODE + "{}".format(year)] == 1) &
                                                        (self.df[SET_LIMIT + "{}".format(year)] == 1)]
                                            [SET_NEW_CONNECTIONS + "{}".format(year)])

        df_summary[year][sumtechs[9]] = sum(self.df.loc[(self.df[SET_ELEC_FINAL_CODE + "{}".format(year)] == 2) &
                                                        (self.df[SET_LIMIT + "{}".format(year)] == 1)]
                                            [SET_NEW_CONNECTIONS + "{}".format(year)])

        df_summary[year][sumtechs[10]] = sum(self.df.loc[(self.df[SET_ELEC_FINAL_CODE + "{}".format(year)] == 3) &
                                                         (self.df[SET_LIMIT + "{}".format(year)] == 1) & (
                                                                 self.df[SET_POP + "{}".format(year)] > 0)]
                                             [SET_NEW_CONNECTIONS + "{}".format(year)])

        df_summary[year][sumtechs[11]] = sum(self.df.loc[(self.df[SET_ELEC_FINAL_CODE + "{}".format(year)] == 4) &
                                                         (self.df[SET_LIMIT + "{}".format(year)] == 1)]
                                             [SET_NEW_CONNECTIONS + "{}".format(year)])

        df_summary[year][sumtechs[12]] = sum(self.df.loc[(self.df[SET_ELEC_FINAL_CODE + "{}".format(year)] == 5) &
                                                         (self.df[SET_LIMIT + "{}".format(year)] == 1)]
                                             [SET_NEW_CONNECTIONS + "{}".format(year)])

        df_summary[year][sumtechs[13]] = sum(self.df.loc[(self.df[SET_ELEC_FINAL_CODE + "{}".format(year)] == 6) &
                                                         (self.df[SET_LIMIT + "{}".format(year)] == 1)]
                                             [SET_NEW_CONNECTIONS + "{}".format(year)])

        df_summary[year][sumtechs[14]] = sum(self.df.loc[(self.df[SET_ELEC_FINAL_CODE + "{}".format(year)] == 7) &
                                                         (self.df[SET_LIMIT + "{}".format(year)] == 1)]
                                             [SET_NEW_CONNECTIONS + "{}".format(year)])

        df_summary[year][sumtechs[15]] = sum(self.df.loc[(self.df[SET_ELEC_FINAL_CODE + "{}".format(year)] == 8) &
                                                         (self.df[SET_LIMIT + "{}".format(year)] == 1)]
                                             [SET_NEW_CONNECTIONS + "{}".format(year)])

        # Capacity Summaries
        df_summary[year][sumtechs[16]] = sum(self.df.loc[(self.df[SET_ELEC_FINAL_CODE + "{}".format(year)] == 1) &
                                                         (self.df[SET_LIMIT + "{}".format(year)] == 1)]
                                             [SET_NEW_CAPACITY + "{}".format(year)])

        df_summary[year][sumtechs[17]] = sum(self.df.loc[(self.df[SET_ELEC_FINAL_CODE + "{}".format(year)] == 2) &
                                                         (self.df[SET_LIMIT + "{}".format(year)] == 1)]
                                             [SET_NEW_CAPACITY + "{}".format(year)])

        df_summary[year][sumtechs[18]] = sum(self.df.loc[(self.df[SET_ELEC_FINAL_CODE + "{}".format(year)] == 3) &
                                                         (self.df[SET_LIMIT + "{}".format(year)] == 1) & (
                                                                 self.df[SET_POP + "{}".format(year)] > 0)]
                                             [SET_NEW_CAPACITY + "{}".format(year)])

        df_summary[year][sumtechs[19]] = sum(self.df.loc[(self.df[SET_ELEC_FINAL_CODE + "{}".format(year)] == 4) &
                                                         (self.df[SET_LIMIT + "{}".format(year)] == 1)]
                                             [SET_NEW_CAPACITY + "{}".format(year)])

        df_summary[year][sumtechs[20]] = sum(self.df.loc[(self.df[SET_ELEC_FINAL_CODE + "{}".format(year)] == 5) &
                                                         (self.df[SET_LIMIT + "{}".format(year)] == 1)]
                                             [SET_NEW_CAPACITY + "{}".format(year)])

        df_summary[year][sumtechs[21]] = sum(self.df.loc[(self.df[SET_ELEC_FINAL_CODE + "{}".format(year)] == 6) &
                                                         (self.df[SET_LIMIT + "{}".format(year)] == 1)]
                                             [SET_NEW_CAPACITY + "{}".format(year)])

        df_summary[year][sumtechs[22]] = sum(self.df.loc[(self.df[SET_ELEC_FINAL_CODE + "{}".format(year)] == 7) &
                                                         (self.df[SET_LIMIT + "{}".format(year)] == 1)]
                                             [SET_NEW_CAPACITY + "{}".format(year)])

        df_summary[year][sumtechs[23]] = sum(self.df.loc[(self.df[SET_ELEC_FINAL_CODE + "{}".format(year)] == 8) &
                                                         (self.df[SET_LIMIT + "{}".format(year)] == 1)]
                                             [SET_NEW_CAPACITY + "{}".format(year)])

        # Investment Summaries
        df_summary[year][sumtechs[24]] = sum(self.df.loc[(self.df[SET_ELEC_FINAL_CODE + "{}".format(year)] == 1) &
                                                         (self.df[SET_LIMIT + "{}".format(year)] == 1)]
                                             [SET_INVESTMENT_COST + "{}".format(year)])

        df_summary[year][sumtechs[25]] = sum(self.df.loc[(self.df[SET_ELEC_FINAL_CODE + "{}".format(year)] == 2) &
                                                         (self.df[SET_LIMIT + "{}".format(year)] == 1)]
                                             [SET_INVESTMENT_COST + "{}".format(year)])

        df_summary[year][sumtechs[26]] = sum(self.df.loc[(self.df[SET_ELEC_FINAL_CODE + "{}".format(year)] == 3) &
                                                         (self.df[SET_LIMIT + "{}".format(year)] == 1) & (
                                                                 self.df[SET_POP + "{}".format(year)] > 0)]
                                             [SET_INVESTMENT_COST + "{}".format(year)])

        df_summary[year][sumtechs[27]] = sum(self.df.loc[(self.df[SET_ELEC_FINAL_CODE + "{}".format(year)] == 4) &
                                                         (self.df[SET_LIMIT + "{}".format(year)] == 1)]
                                             [SET_INVESTMENT_COST + "{}".format(year)])

        df_summary[year][sumtechs[28]] = sum(self.df.loc[(self.df[SET_ELEC_FINAL_CODE + "{}".format(year)] == 5) &
                                                         (self.df[SET_LIMIT + "{}".format(year)] == 1)]
                                             [SET_INVESTMENT_COST + "{}".format(year)])

        df_summary[year][sumtechs[29]] = sum(self.df.loc[(self.df[SET_ELEC_FINAL_CODE + "{}".format(year)] == 6) &
                                                         (self.df[SET_LIMIT + "{}".format(year)] == 1)]
                                             [SET_INVESTMENT_COST + "{}".format(year)])

        df_summary[year][sumtechs[30]] = sum(self.df.loc[(self.df[SET_ELEC_FINAL_CODE + "{}".format(year)] == 7) &
                                                         (self.df[SET_LIMIT + "{}".format(year)] == 1)]
                                             [SET_INVESTMENT_COST + "{}".format(year)])

        df_summary[year][sumtechs[31]] = sum(self.df.loc[(self.df[SET_ELEC_FINAL_CODE + "{}".format(year)] == 8) &
                                                         (self.df[SET_LIMIT + "{}".format(year)] == 1)]
                                             [SET_INVESTMENT_COST + "{}".format(year)])

        df_summary[year][sumtechs[32]] = min(self.df[SET_POP + "{}".format(year)])
        df_summary[year][sumtechs[33]] = max(self.df[SET_POP + "{}".format(year)])
        df_summary[year][sumtechs[34]] = min(self.df[SET_GRID_CELL_AREA])
        df_summary[year][sumtechs[35]] = max(self.df[SET_GRID_CELL_AREA])
        df_summary[year][sumtechs[36]] = min(self.df['CurrentMVLineDist'])
        df_summary[year][sumtechs[37]] = max(self.df['CurrentMVLineDist'])
        df_summary[year][sumtechs[38]] = min(self.df[SET_ROAD_DIST])
        df_summary[year][sumtechs[39]] = max(self.df[SET_ROAD_DIST])
        df_summary[year][sumtechs[40]] = min(
            (self.df[SET_INVESTMENT_COST + "{}".format(year)]) / (self.df[SET_NEW_CONNECTIONS + "{}".format(year)]))
        df_summary[year][sumtechs[41]] = max(
            (self.df[SET_INVESTMENT_COST + "{}".format(year)]) / (self.df[SET_NEW_CONNECTIONS + "{}".format(year)]))<|MERGE_RESOLUTION|>--- conflicted
+++ resolved
@@ -467,7 +467,7 @@
 
 class SettlementProcessor:
     """Processes the dataframe and adds all the columns to determine the cheapest option and the final costs and summaries
-    
+
     """
     def __init__(self, path):
         try:
@@ -567,14 +567,11 @@
 
         First step classifies the parameters and creates new columns with classification
 
-<<<<<<< HEAD
-=======
         Second step adds the grid penalty to increase grid cost in areas that higher road distance, higher substation
         distance, unsuitable land cover, high slope angle or high elevation
 
         """
 
->>>>>>> 959d59af
         logging.info('Classify road dist')
         #define bins as -inf to 5, 5 to 10, 10 to 25, 25 to 50, 50 to inf
         road_distance_bins = [float("-inf"),5,10,25,50,float("inf")]
@@ -589,7 +586,7 @@
         substation_distance_bins = [float("-inf"),0.5,1,5,10,float("inf")]
         #define classifiers
         substation_distance_labels = [5,4,3,2,1]
-        
+
         self.df[SET_SUBSTATION_DIST_CLASSIFIED] = pd.cut(self.df[SET_SUBSTATION_DIST], substation_distance_bins,
                                                   labels=substation_distance_labels).astype(float)
 
@@ -603,7 +600,7 @@
             data_frame : input file
             column : list
             target_colum : list
-        
+
             """
             data_frame.loc[(data_frame[column]==7) | (data_frame[column]==9 ) | (data_frame[column]==10 ) |
                             (data_frame[column]==14 ) | (data_frame[column]==16 ) ,target_column] = 5
@@ -620,7 +617,7 @@
         elevation_bins = [float("-inf"),500,1000,2000,3000,float("inf")]
         #define classifiers
         elevation_labels = [5,4,3,2,1]
-        
+
         self.df[SET_ELEVATION_CLASSIFIED] = pd.cut(self.df[SET_ELEVATION], elevation_bins,
                                             labels=elevation_labels).astype(float)
 
@@ -631,7 +628,7 @@
         slope_labels = [5,4,3,2,1]
 
         self.df[SET_SLOPE_CLASSIFIED] = pd.cut(self.df[SET_SLOPE], slope_bins, labels=slope_labels).astype(float)
-        
+
         logging.info('Combined classification')
         self.df[SET_COMBINED_CLASSIFICATION] = (0.15 * self.df[SET_ROAD_DIST_CLASSIFIED] +
                                                 0.20 * self.df[SET_SUBSTATION_DIST_CLASSIFIED] +
@@ -639,37 +636,18 @@
                                                 0.15 * self.df[SET_ELEVATION_CLASSIFIED] +
                                                 0.30 * self.df[SET_SLOPE_CLASSIFIED])
 
-<<<<<<< HEAD
-        def set_penalty(classification):
-            """Return penalty value based on classification
-
-            Arguments
-            ---------
-            classification : float
-
-            Returns
-            -------
-            float
-
-            """
-            return 1 + (exp(0.85 * abs(1 - classification)) - 1) / 100
-
-        logging.info('Grid penalty')
-        self.df[SET_GRID_PENALTY] = self.df[SET_COMBINED_CLASSIFICATION].apply(set_penalty)
-=======
 
         logging.info('Grid penalty')
         """this calculates the penalty from the results obtained from the combined classifications
-          
+
         """
         classification=self.df[SET_COMBINED_CLASSIFICATION].astype(float)
-        self.df[SET_GRID_PENALTY]= 1+ (np.exp(.85*np.abs(1-classification))-1)/100 
-       
->>>>>>> 959d59af
+        self.df[SET_GRID_PENALTY]= 1+ (np.exp(.85*np.abs(1-classification))-1)/100
+
 
     def calc_wind_cfs(self):
         """Calculate the wind capacity factor based on the average wind velocity.
-        
+
         """
 
         mu = 0.97  # availability factor
